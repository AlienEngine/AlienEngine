﻿using AlienEngine.Core.Graphics;
using AlienEngine.Core.Rendering;
using AlienEngine.Core.Resources;
using AlienEngine.UI;
using System;
using AlienEngine.Shaders;
using AlienEngine.Imaging;
using AlienEngine.Core.Graphics.OpenGL;

namespace AlienEngine
{
    public abstract class UIComponent : Component, IDisposable
    {

        /// <summary>
        /// The UI element's rectangle according to screen units.
        /// </summary>
        protected Rectangled Rectangled
        {
            get
            {
                Point2f position = CorrectedPosition;

                switch (Origin)
                {
                    case Origin.TopLeft:
                        position.Y -= Size.Height;
                        break;
                    case Origin.Top:
                        position.X -= Size.Width / 2f;
                        position.Y -= Size.Height;
                        break;
                    case Origin.TopRight:
                        position.X -= Size.Width;
                        position.Y -= Size.Height;
                        break;
                    case Origin.MiddleLeft:
                        position.Y -= Size.Height / 2f;
                        break;
                    case Origin.Middle:
                        position.X -= Size.Width / 2f;
                        position.Y -= Size.Height / 2f;
                        break;
                    case Origin.MiddleRight:
                        position.X -= Size.Width;
                        position.Y -= Size.Height / 2f;
                        break;
                    case Origin.Bottom:
                        position.X -= Size.Width / 2f;
                        break;
                    case Origin.BottomRight:
                        position.X -= Size.Width;
                        break;
                }

                return Rectangled.FromLTRB(position.X, Camera.Viewport.Height - position.Y - Size.Height, position.X + Size.Width, Camera.Viewport.Height - position.Y);
            }
        }

        /// <summary>
        /// Defines if the button's state is hover.
        /// </summary>
        private bool _isHover;

        private Mesh _quad;

        protected Point2f CorrectedPosition;

        protected Camera Camera;

        public Point2f Position;

        public Sizef Size;

        public Vector2f Scale;

        public Color4 ForegroundColor = Color4.Transparent;

        public Color4 BackgroundColor = Color4.Transparent;

        /// <summary>
        /// The background <see cref="Color4"/> when the mouse is over.
        /// </summary>
        public Color4 HoverColor = Color4.Transparent;

        public Texture BackgroundTexture;

        /// <summary>
        /// The button's background <see cref="Texture"/> when the mouse is over.
        /// </summary>
        public Texture HoverTexture;

        public Anchor Anchor;

        public Origin Origin;

        public Rectanglef Rectangle => new Rectanglef(Position, Size);

        public bool IsHover => _isHover;

        public event Action Hover;

        private ColoredUIShaderProgram _coloredUIShader;
        private TexturedUIShaderProgram _texturedUIShader;

        protected Matrix4f ProjectionMatrix;

        protected UIComponent()
        {
            _coloredUIShader = new ColoredUIShaderProgram();
            _texturedUIShader = new TexturedUIShaderProgram();

            ResourcesManager.AddDisposableResource(this);
        }

        public override void Start()
        {
            InitUI();

            Input.AddMouseMoveEvent((sender, args) =>
            {
                _isHover = Enabled && !Input.MouseIsGrabbed && Rectangled.Contains(args.Location);
            });
        }

        public override void Update()
        {
            if (_isHover)
                Hover?.Invoke();
        }

        public void RenderColoredQuad()
        {
            Color4 color = _isHover ? HoverColor : BackgroundColor;

            if (color == Color4.Transparent) return;

            RenderColoredQuad(color);
        }

        public void RenderColoredQuad(Color4 color)
        {
            if (_quad == null) _quad = MeshFactory.CreateQuad(Point2f.Zero, Size, Point2f.Zero, Sizef.One);

            RendererManager.BackupState(RendererBackupMode.Blending);
            RendererManager.Blending();

            _coloredUIShader.Bind();
            _coloredUIShader.SetPosition(new Vector3f(CorrectedPosition.X, CorrectedPosition.Y, 0));
            _coloredUIShader.SetColor(color);
            _coloredUIShader.SetProjectionMatrix(ProjectionMatrix);

            _quad.Render();

            RendererManager.RestoreState(RendererBackupMode.Blending);
        }

        public void RenderTexturedQuad()
        {
            Texture texture = IsHover ? HoverTexture : BackgroundTexture;

            if (texture == null) return;

            RenderTexturedQuad(texture);
        }

        public void RenderTexturedQuad(Texture texture)
        {
            if (_quad == null) _quad = MeshFactory.CreateQuad(Point2f.Zero, Size, Point2f.Zero, Sizef.One);

            RendererManager.BackupState(RendererBackupMode.Blending);
            RendererManager.Blending();
            texture.Bind(GL.DIFFUSE_TEXTURE_UNIT_INDEX);

            _texturedUIShader.Bind();
            _texturedUIShader.SetPosition(new Vector3f(CorrectedPosition.X, CorrectedPosition.Y, 0));
<<<<<<< HEAD
            _texturedUIShader.SetTexture(GL.COLOR_TEXTURE_UNIT_INDEX);
            _texturedUIShader.SetProjectionMatrix(ProjectionMatrix);
=======
            _texturedUIShader.SetTexture(GL.DIFFUSE_TEXTURE_UNIT_INDEX);
            _texturedUIShader.SetProjectionMatrix(_projectionMatrix);
>>>>>>> 7abed304

            _quad.Render();

            RendererManager.RestoreState(RendererBackupMode.Blending);
        }

        protected void InitUI()
        {
            CorrectedPosition = Position;

            Camera = Core.Game.Game.Instance.CurrentScene.PrimaryCamera.GetComponent<Camera>();

            Matrix4f projection = Matrix4f.CreateOrthographicOffCenter(0.0f, Camera.Viewport.Width, 0.0f, Camera.Viewport.Height, 0.0f, 1.0f);

            switch (Anchor)
            {
                case Anchor.TopLeft:
                    CorrectedPosition.Y += Camera.Viewport.Height;
                    break;

                case Anchor.Top:
                    CorrectedPosition.X += Camera.Viewport.Width / 2.0f;
                    CorrectedPosition.Y += Camera.Viewport.Height;
                    break;

                case Anchor.TopRight:
                    CorrectedPosition.X += Camera.Viewport.Width;
                    CorrectedPosition.Y += Camera.Viewport.Height;
                    break;

                case Anchor.MiddleLeft:
                    CorrectedPosition.Y += Camera.Viewport.Height / 2.0f;
                    break;

                case Anchor.Middle:
                    CorrectedPosition.X += Camera.Viewport.Width / 2.0f;
                    CorrectedPosition.Y += Camera.Viewport.Height / 2.0f;
                    break;

                case Anchor.MiddleRight:
                    CorrectedPosition.X += Camera.Viewport.Width;
                    CorrectedPosition.Y += Camera.Viewport.Height / 2.0f;
                    break;

                case Anchor.Bottom:
                    CorrectedPosition.X += Camera.Viewport.Width / 2.0f;
                    break;

                case Anchor.BottomRight:
                    CorrectedPosition.X += Camera.Viewport.Width;
                    break;
            }

            switch (Origin)
            {
                case Origin.TopLeft:
                    projection = Matrix4f.CreateTranslation(new Vector3f(0, -Size.Height, 0)) * projection;
                    break;

                case Origin.Top:
                    projection = Matrix4f.CreateTranslation(new Vector3f(-Size.Width / 2f, -Size.Height, 0)) * projection;
                    break;

                case Origin.TopRight:
                    projection = Matrix4f.CreateTranslation(new Vector3f(-Size.Width, -Size.Height, 0)) * projection;
                    break;

                case Origin.MiddleLeft:
                    projection = Matrix4f.CreateTranslation(new Vector3f(0, -Size.Height / 2f, 0)) * projection;
                    break;

                case Origin.Middle:
                    projection = Matrix4f.CreateTranslation(new Vector3f(-Size.Width / 2f, -Size.Height / 2f, 0)) * projection;
                    break;

                case Origin.MiddleRight:
                    projection = Matrix4f.CreateTranslation(new Vector3f(-Size.Width, -Size.Height / 2f, 0)) * projection;
                    break;

                case Origin.Bottom:
                    projection = Matrix4f.CreateTranslation(new Vector3f(-Size.Width / 2f, 0, 0)) * projection;
                    break;

                case Origin.BottomRight:
                    projection = Matrix4f.CreateTranslation(new Vector3f(-Size.Width, 0, 0)) * projection;
                    break;
            }

            UpdateProjectionMatrix(projection);
        }

        protected void UpdateProjectionMatrix(Matrix4f pMatrix)
        {
            ProjectionMatrix = pMatrix;
        }

        #region IDisposable Support
        private bool _disposedValue = false; // Pour détecter les appels redondants

        protected virtual void Dispose(bool disposing)
        {
            if (!_disposedValue)
            {
                if (disposing)
                {
                    if (_coloredUIShader != null)
                        _coloredUIShader.Dispose();

                    if (_texturedUIShader != null)
                        _texturedUIShader.Dispose();

                    if (BackgroundTexture != null)
                        BackgroundTexture.Dispose();
                }

                _disposedValue = true;
            }
        }

        // TODO: remplacer un finaliseur seulement si la fonction Dispose(bool disposing) ci-dessus a du code pour libérer les ressources non managées.
        // ~UIComponent() {
        //   // Ne modifiez pas ce code. Placez le code de nettoyage dans Dispose(bool disposing) ci-dessus.
        //   Dispose(false);
        // }

        // Ce code est ajouté pour implémenter correctement le modèle supprimable.
        public void Dispose()
        {
            // Ne modifiez pas ce code. Placez le code de nettoyage dans Dispose(bool disposing) ci-dessus.
            Dispose(true);
            // TODO: supprimer les marques de commentaire pour la ligne suivante si le finaliseur est remplacé ci-dessus.
            // GC.SuppressFinalize(this);
        }
        #endregion

    }
}<|MERGE_RESOLUTION|>--- conflicted
+++ resolved
@@ -174,13 +174,8 @@
 
             _texturedUIShader.Bind();
             _texturedUIShader.SetPosition(new Vector3f(CorrectedPosition.X, CorrectedPosition.Y, 0));
-<<<<<<< HEAD
-            _texturedUIShader.SetTexture(GL.COLOR_TEXTURE_UNIT_INDEX);
-            _texturedUIShader.SetProjectionMatrix(ProjectionMatrix);
-=======
             _texturedUIShader.SetTexture(GL.DIFFUSE_TEXTURE_UNIT_INDEX);
             _texturedUIShader.SetProjectionMatrix(_projectionMatrix);
->>>>>>> 7abed304
 
             _quad.Render();
 
