--- conflicted
+++ resolved
@@ -417,9 +417,6 @@
                 component.SetGameElement(this);
                 _attachedComponents.Add(component);
 
-<<<<<<< HEAD
-                component.OnAttach();
-=======
                 if (component is IRenderable)
                     RendererManager.RegisterRenderable(component as IRenderable);
 
@@ -427,7 +424,6 @@
                     RendererManager.RegisterPostRenderable(component as IPostRenderable);
 
                 component.TriggerAttachEvent();
->>>>>>> 7abed304
             }
         }
 
