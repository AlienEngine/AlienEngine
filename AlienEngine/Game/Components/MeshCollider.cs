--- conflicted
+++ resolved
@@ -1,4 +1,4 @@
-﻿using AlienEngine.Core.Assets;
+﻿﻿using AlienEngine.Core.Assets;
 using System;
 using System.Collections.Generic;
 using System.Linq;
@@ -39,13 +39,8 @@
                     collection[i] = positions[i];
                 }
 
-<<<<<<< HEAD
-                Vector3 center;
-                _shape = new MobileMeshShape(collection, mergedMesh.Indices, new AffineTransform((Vector3)t.Scale, BEPUutilities.Quaternion.CreateFromYawPitchRoll(t.Rotation.Z, t.Rotation.Y, t.Rotation.X), (Vector3)t.Translation), MobileMeshSolidity.DoubleSided, out center);
-=======
                 Vector3f center;
                 _shape = new MobileMeshShape(collection, mergedMesh.Indices, new AffineTransform(t.Scale, Quaternion.FromEulerAngles(t.Rotation.Z, t.Rotation.Y, t.Rotation.X), t.Translation), MobileMeshSolidity.DoubleSided, out center);
->>>>>>> b8de2f3d
                 _centerOffset = (Vector3f)center;
 
             }
