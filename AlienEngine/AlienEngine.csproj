﻿<?xml version="1.0" encoding="utf-8"?>
<Project ToolsVersion="12.0" DefaultTargets="Build" xmlns="http://schemas.microsoft.com/developer/msbuild/2003">
  <Import Project="..\packages\SharpFont.4.0.1\build\SharpFont.props" Condition="Exists('..\packages\SharpFont.4.0.1\build\SharpFont.props')" />
  <Import Project="..\packages\SharpFont.Dependencies.2.6\build\SharpFont.Dependencies.props" Condition="Exists('..\packages\SharpFont.Dependencies.2.6\build\SharpFont.Dependencies.props')" />
  <Import Project="$(MSBuildExtensionsPath)\$(MSBuildToolsVersion)\Microsoft.Common.props" Condition="Exists('$(MSBuildExtensionsPath)\$(MSBuildToolsVersion)\Microsoft.Common.props')" />
  <PropertyGroup>
    <Configuration Condition=" '$(Configuration)' == '' ">Debug</Configuration>
    <Platform Condition=" '$(Platform)' == '' ">AnyCPU</Platform>
    <ProjectGuid>{45FAC79C-A5CD-4341-8A9B-20725F3E01B9}</ProjectGuid>
    <OutputType>Library</OutputType>
    <AppDesignerFolder>Properties</AppDesignerFolder>
    <RootNamespace>AlienEngine</RootNamespace>
    <AssemblyName>AlienEngine</AssemblyName>
    <TargetFrameworkVersion>v4.6</TargetFrameworkVersion>
    <FileAlignment>512</FileAlignment>
    <NuGetPackageImportStamp>
    </NuGetPackageImportStamp>
    <TargetFrameworkProfile />
  </PropertyGroup>
  <PropertyGroup Condition=" '$(Configuration)|$(Platform)' == 'Debug|AnyCPU' ">
    <DebugSymbols>true</DebugSymbols>
    <DebugType>full</DebugType>
    <Optimize>false</Optimize>
    <OutputPath>bin\Debug\</OutputPath>
    <DefineConstants>DEBUG;TRACE</DefineConstants>
    <ErrorReport>prompt</ErrorReport>
    <WarningLevel>4</WarningLevel>
    <AllowUnsafeBlocks>true</AllowUnsafeBlocks>
    <Prefer32Bit>false</Prefer32Bit>
  </PropertyGroup>
  <PropertyGroup Condition=" '$(Configuration)|$(Platform)' == 'Release|AnyCPU' ">
    <DebugType>pdbonly</DebugType>
    <Optimize>true</Optimize>
    <OutputPath>bin\Release\</OutputPath>
    <DefineConstants>TRACE</DefineConstants>
    <ErrorReport>prompt</ErrorReport>
    <WarningLevel>4</WarningLevel>
    <Prefer32Bit>false</Prefer32Bit>
    <AllowUnsafeBlocks>true</AllowUnsafeBlocks>
  </PropertyGroup>
  <PropertyGroup Condition="'$(Configuration)|$(Platform)' == 'Debug|x64'">
    <DebugSymbols>true</DebugSymbols>
    <OutputPath>bin\x64\Debug\</OutputPath>
    <DefineConstants>DEBUG;TRACE</DefineConstants>
    <AllowUnsafeBlocks>true</AllowUnsafeBlocks>
    <DebugType>full</DebugType>
    <PlatformTarget>x64</PlatformTarget>
    <ErrorReport>prompt</ErrorReport>
    <CodeAnalysisRuleSet>MinimumRecommendedRules.ruleset</CodeAnalysisRuleSet>
    <WarningLevel>4</WarningLevel>
    <Optimize>false</Optimize>
    <Prefer32Bit>false</Prefer32Bit>
  </PropertyGroup>
  <PropertyGroup Condition="'$(Configuration)|$(Platform)' == 'Release|x64'">
    <OutputPath>bin\x64\Release\</OutputPath>
    <DefineConstants>TRACE</DefineConstants>
    <Optimize>true</Optimize>
    <DebugType>pdbonly</DebugType>
    <PlatformTarget>x64</PlatformTarget>
    <ErrorReport>prompt</ErrorReport>
    <CodeAnalysisRuleSet>MinimumRecommendedRules.ruleset</CodeAnalysisRuleSet>
    <WarningLevel>4</WarningLevel>
    <Prefer32Bit>false</Prefer32Bit>
    <AllowUnsafeBlocks>true</AllowUnsafeBlocks>
  </PropertyGroup>
  <PropertyGroup Condition="'$(Configuration)|$(Platform)' == 'Debug|x86'">
    <DebugSymbols>true</DebugSymbols>
    <OutputPath>bin\x86\Debug\</OutputPath>
    <DefineConstants>DEBUG;TRACE</DefineConstants>
    <AllowUnsafeBlocks>true</AllowUnsafeBlocks>
    <DebugType>full</DebugType>
    <PlatformTarget>x86</PlatformTarget>
    <ErrorReport>prompt</ErrorReport>
    <CodeAnalysisRuleSet>MinimumRecommendedRules.ruleset</CodeAnalysisRuleSet>
    <WarningLevel>4</WarningLevel>
    <Optimize>false</Optimize>
    <GenerateSerializationAssemblies>Auto</GenerateSerializationAssemblies>
    <Prefer32Bit>false</Prefer32Bit>
  </PropertyGroup>
  <PropertyGroup Condition="'$(Configuration)|$(Platform)' == 'Release|x86'">
    <OutputPath>bin\x86\Release\</OutputPath>
    <DefineConstants>TRACE</DefineConstants>
    <Optimize>true</Optimize>
    <DebugType>pdbonly</DebugType>
    <PlatformTarget>x86</PlatformTarget>
    <ErrorReport>prompt</ErrorReport>
    <CodeAnalysisRuleSet>MinimumRecommendedRules.ruleset</CodeAnalysisRuleSet>
    <WarningLevel>4</WarningLevel>
    <Prefer32Bit>false</Prefer32Bit>
    <AllowUnsafeBlocks>true</AllowUnsafeBlocks>
  </PropertyGroup>
  <PropertyGroup Condition=" '$(Configuration)|$(Platform)' == 'Debug Linux|AnyCPU' ">
    <DebugSymbols>true</DebugSymbols>
    <DebugType>full</DebugType>
    <Optimize>false</Optimize>
    <OutputPath>bin\Debug\</OutputPath>
    <DefineConstants>DEBUG;TRACE;LINUX</DefineConstants>
    <ErrorReport>prompt</ErrorReport>
    <WarningLevel>4</WarningLevel>
    <AllowUnsafeBlocks>true</AllowUnsafeBlocks>
    <Prefer32Bit>false</Prefer32Bit>
  </PropertyGroup>
  <PropertyGroup Condition="'$(Configuration)|$(Platform)' == 'Debug Linux|x64'">
    <Prefer32Bit>false</Prefer32Bit>
    <OutputPath>bin\Debug Linux</OutputPath>
    <WarningLevel>4</WarningLevel>
    <Optimize>false</Optimize>
    <AllowUnsafeBlocks>true</AllowUnsafeBlocks>
  </PropertyGroup>
  <PropertyGroup Condition="'$(Configuration)|$(Platform)' == 'Debug Linux|x86'">
    <Prefer32Bit>false</Prefer32Bit>
    <OutputPath>bin\Debug Linux</OutputPath>
    <WarningLevel>4</WarningLevel>
    <Optimize>false</Optimize>
    <AllowUnsafeBlocks>true</AllowUnsafeBlocks>
  </PropertyGroup>
  <PropertyGroup>
    <SignAssembly>false</SignAssembly>
  </PropertyGroup>
  <PropertyGroup>
    <AssemblyOriginatorKeyFile>AlienEngine.pfx</AssemblyOriginatorKeyFile>
  </PropertyGroup>
  <PropertyGroup>
    <DelaySign>false</DelaySign>
  </PropertyGroup>
  <ItemGroup>
    <Reference Include="SharpFont, Version=4.0.1.200, Culture=neutral, PublicKeyToken=48add4c483071cdf, processorArchitecture=MSIL">
      <HintPath>..\packages\SharpFont.4.0.1\lib\net45\SharpFont.dll</HintPath>
    </Reference>
    <Reference Include="System" />
    <Reference Include="System.Core" />
    <Reference Include="System.Drawing" />
    <Reference Include="System.Xml.Linq" />
    <Reference Include="System.Data.DataSetExtensions" />
    <Reference Include="Microsoft.CSharp" />
    <Reference Include="System.Data" />
    <Reference Include="System.Net.Http" />
    <Reference Include="System.Xml" />
    <Reference Include="ICSharpCode.Decompiler, Version=2.3.1.1855, Culture=neutral, PublicKeyToken=d4bfe873e7598c49">
      <HintPath>..\packages\ICSharpCode.Decompiler.2.3.1\lib\Net40\ICSharpCode.Decompiler.dll</HintPath>
      <EmbedInteropTypes>False</EmbedInteropTypes>
    </Reference>
    <Reference Include="ICSharpCode.NRefactory, Version=5.0.0.0, Culture=neutral, PublicKeyToken=d4bfe873e7598c49">
      <HintPath>..\packages\ICSharpCode.NRefactory.5.5.1\lib\Net40\ICSharpCode.NRefactory.dll</HintPath>
      <EmbedInteropTypes>False</EmbedInteropTypes>
    </Reference>
    <Reference Include="ICSharpCode.NRefactory.Cecil, Version=5.0.0.0, Culture=neutral, PublicKeyToken=d4bfe873e7598c49">
      <HintPath>..\packages\ICSharpCode.NRefactory.5.5.1\lib\Net40\ICSharpCode.NRefactory.Cecil.dll</HintPath>
      <EmbedInteropTypes>False</EmbedInteropTypes>
    </Reference>
    <Reference Include="ICSharpCode.NRefactory.CSharp, Version=5.0.0.0, Culture=neutral, PublicKeyToken=d4bfe873e7598c49">
      <HintPath>..\packages\ICSharpCode.NRefactory.5.5.1\lib\Net40\ICSharpCode.NRefactory.CSharp.dll</HintPath>
      <EmbedInteropTypes>False</EmbedInteropTypes>
    </Reference>
    <Reference Include="ICSharpCode.NRefactory.Xml, Version=5.0.0.0, Culture=neutral, PublicKeyToken=d4bfe873e7598c49">
      <HintPath>..\packages\ICSharpCode.NRefactory.5.5.1\lib\Net40\ICSharpCode.NRefactory.Xml.dll</HintPath>
      <EmbedInteropTypes>False</EmbedInteropTypes>
    </Reference>
    <Reference Include="Mono.Cecil, Version=0.9.6.0, Culture=neutral, PublicKeyToken=0738eb9f132ed756">
      <HintPath>..\packages\Mono.Cecil.0.9.6.4\lib\net45\Mono.Cecil.dll</HintPath>
      <EmbedInteropTypes>False</EmbedInteropTypes>
    </Reference>
    <Reference Include="Mono.Cecil.Mdb, Version=0.9.6.0, Culture=neutral, PublicKeyToken=0738eb9f132ed756">
      <HintPath>..\packages\Mono.Cecil.0.9.6.4\lib\net45\Mono.Cecil.Mdb.dll</HintPath>
      <EmbedInteropTypes>False</EmbedInteropTypes>
    </Reference>
    <Reference Include="Mono.Cecil.Pdb, Version=0.9.6.0, Culture=neutral, PublicKeyToken=0738eb9f132ed756">
      <HintPath>..\packages\Mono.Cecil.0.9.6.4\lib\net45\Mono.Cecil.Pdb.dll</HintPath>
      <EmbedInteropTypes>False</EmbedInteropTypes>
    </Reference>
    <Reference Include="Mono.Cecil.Rocks, Version=0.9.6.0, Culture=neutral, PublicKeyToken=0738eb9f132ed756">
      <HintPath>..\packages\Mono.Cecil.0.9.6.4\lib\net45\Mono.Cecil.Rocks.dll</HintPath>
      <EmbedInteropTypes>False</EmbedInteropTypes>
    </Reference>
    <Reference Include="NVorbis, Version=0.8.5.0, Culture=neutral, PublicKeyToken=null">
      <HintPath>..\packages\NVorbis.0.8.5.0\lib\NVorbis.dll</HintPath>
      <EmbedInteropTypes>False</EmbedInteropTypes>
    </Reference>
    <Reference Include="AssimpNet, Version=3.3.2.0, Culture=neutral, PublicKeyToken=3edc10cb77b1bca2">
      <HintPath>..\packages\AssimpNet.3.3.2\lib\net45\AssimpNet.dll</HintPath>
      <EmbedInteropTypes>False</EmbedInteropTypes>
    </Reference>
    <Reference Include="ZeroFormatter, Version=1.6.4.0, Culture=neutral, processorArchitecture=MSIL">
      <HintPath>..\packages\ZeroFormatter.1.6.4\lib\net45\ZeroFormatter.dll</HintPath>
    </Reference>
    <Reference Include="ZeroFormatter.Interfaces, Version=1.6.4.0, Culture=neutral, processorArchitecture=MSIL">
      <HintPath>..\packages\ZeroFormatter.Interfaces.1.6.4\lib\net45\ZeroFormatter.Interfaces.dll</HintPath>
    </Reference>
  </ItemGroup>
  <ItemGroup>
    <Compile Include="Application.cs" />
    <Compile Include="Assets\AssetsManager.cs" />
    <Compile Include="Assets\AssetTypes.cs" />
    <Compile Include="Assets\IAsset.cs" />
    <Compile Include="Assets\Material\MaterialData.cs" />
    <Compile Include="Assets\Material\ShaderData.cs" />
    <Compile Include="Assets\MeshAsset.cs" />
    <Compile Include="Assets\Mesh\MeshData.cs" />
    <Compile Include="Assets\TextureAsset.cs" />
    <Compile Include="Assets\Texture\TextureData.cs" />
    <Compile Include="Assets\Texture\TextureFilterMode.cs" />
    <Compile Include="Assets\Texture\TextureType.cs" />
    <Compile Include="Assets\Texture\TextureWrapMode.cs" />
    <Compile Include="Audio\AudioCapture.cs" />
    <Compile Include="Audio\AudioContext.cs" />
    <Compile Include="Audio\AudioContextException.cs" />
    <Compile Include="Audio\AudioDeviceEnumerator.cs" />
    <Compile Include="Audio\AudioDeviceErrorChecker.cs" />
    <Compile Include="Audio\AudioDeviceException.cs" />
    <Compile Include="Audio\AudioException.cs" />
    <Compile Include="Audio\AudioRolloffAlgorithm.cs" />
    <Compile Include="Audio\AudioValueException.cs" />
    <Compile Include="Audio\OpenAL\Alc\Alc.cs" />
    <Compile Include="Audio\OpenAL\Alc\AlcEnums.cs" />
    <Compile Include="Audio\OpenAL\ALUtils.cs" />
    <Compile Include="Audio\OpenAL\AL\AL.cs" />
    <Compile Include="Audio\OpenAL\AL\ALEnums.cs" />
    <Compile Include="Audio\OpenAL\AL\EffectsExtension.cs" />
    <Compile Include="Audio\OpenAL\AL\EffectsExtensionEnums.cs" />
    <Compile Include="Audio\OpenAL\AL\EffectsExtensionPresets.cs" />
    <Compile Include="Audio\OpenAL\AL\XRamExtension.cs" />
    <Compile Include="ContextHandle.cs" />
    <Compile Include="Engine.cs" />
    <Compile Include="Audio\AudioSourceState.cs" />
    <Compile Include="GameWindow.cs" />
    <Compile Include="Game\Components\Audio\AudioClip.cs" />
    <Compile Include="Game\Components\Audio\AudioListener.cs" />
    <Compile Include="Game\Components\Audio\AudioReverbZone.cs" />
    <Compile Include="Game\Components\Audio\AudioSource.cs" />
    <Compile Include="Game\Components\Lightning\Light.cs" />
    <Compile Include="Game\Components\Physics\BoxCollider.cs" />
    <Compile Include="Game\Components\Physics\CapsuleCollider.cs" />
    <Compile Include="Game\Components\Physics\MeshCollider.cs" />
    <Compile Include="Game\Components\Physics\PlaneCollider.cs" />
    <Compile Include="Game\Components\Physics\RigidBody.cs" />
    <Compile Include="Game\Components\Physics\SphereCollider.cs" />
    <Compile Include="Game\Components\Rendering\Camera.cs" />
    <Compile Include="Game\Components\Rendering\Material.cs" />
    <Compile Include="Game\Components\Rendering\MeshRenderer.cs" />
    <Compile Include="Game\Components\UI\Button.cs" />
    <Compile Include="Game\Components\UI\Checkbox.cs" />
    <Compile Include="Game\Components\UI\Label2D.cs" />
    <Compile Include="Game\Shaders\DiffuseShaderProgram.cs" />
    <Compile Include="Game\Shaders\DiffuseSpecularEmissiveShaderProgram.cs" />
    <Compile Include="Game\Shaders\FontShaderProgram.cs" />
    <Compile Include="Game\Shaders\ColoredUIShaderProgram.cs" />
    <Compile Include="Game\UIComponent.cs" />
    <Compile Include="Inputs\JoystickAxis.cs" />
    <Compile Include="Inputs\JoystickButton.cs" />
    <Compile Include="Inputs\JoystickState.cs" />
<<<<<<< HEAD
    <Compile Include="IO\FileSystemManager.cs" />
=======
    <Compile Include="Rendering\MaterialBlendMode.cs" />
    <Compile Include="Rendering\MaterialShadingMode.cs" />
    <Compile Include="Shaders\Samples\Fragment Shaders\DiffuseFragmentShader.cs" />
    <Compile Include="Shaders\Samples\Fragment Shaders\DiffuseSpecularEmissiveFragmentShader.cs" />
>>>>>>> a9d819be
    <Compile Include="Shaders\Samples\Fragment Shaders\FontFragmentShader.cs" />
    <Compile Include="Shaders\Samples\Fragment Shaders\ColoredUIFragmentShader.cs" />
    <Compile Include="Shaders\Samples\Vertex Shaders\FontVertexShader.cs" />
    <Compile Include="Imaging\Enums.cs" />
    <Compile Include="Imaging\Image.cs" />
    <Compile Include="Inputs\KeyboardKeyEventArgs.cs" />
    <Compile Include="Inputs\TextInputEventArgs.cs" />
    <Compile Include="Inputs\MouseButtonEventArgs.cs" />
    <Compile Include="Inputs\MouseMoveEventArgs.cs" />
    <Compile Include="Inputs\MouseState.cs" />
    <Compile Include="Inputs\MouseWheelEventArgs.cs" />
    <Compile Include="Math\AffineTransform.cs" />
    <Compile Include="Math\BoundingBox.cs" />
    <Compile Include="Math\BoundingSphere.cs" />
    <Compile Include="Math\ContainmentType.cs" />
    <Compile Include="Math\MathChecker.cs" />
    <Compile Include="Math\Matrix2x3f.cs" />
    <Compile Include="Math\Matrix3x2f.cs" />
    <Compile Include="Math\Plane.cs" />
    <Compile Include="Math\Ray.cs" />
    <Compile Include="Math\Rectangled.cs" />
    <Compile Include="Math\Rectanglef.cs" />
    <Compile Include="Math\RigidTransform.cs" />
    <Compile Include="Math\Sized.cs" />
    <Compile Include="Monitor.cs" />
    <Compile Include="MouseEnterEventArgs.cs" />
    <Compile Include="MouseLeaveEventArgs.cs" />
    <Compile Include="Physics\BroadPhaseEntries\BroadPhaseEntry.cs" />
    <Compile Include="Physics\BroadPhaseEntries\Collidable.cs" />
    <Compile Include="Physics\BroadPhaseEntries\CollidableCollection.cs" />
    <Compile Include="Physics\BroadPhaseEntries\CollidablePair.cs" />
    <Compile Include="Physics\BroadPhaseEntries\DetectorVolume.cs" />
    <Compile Include="Physics\BroadPhaseEntries\EntityCollidableCollection.cs" />
    <Compile Include="Physics\BroadPhaseEntries\Events\CollisionEventTypes.cs" />
    <Compile Include="Physics\BroadPhaseEntries\Events\CompoundEventManager.cs" />
    <Compile Include="Physics\BroadPhaseEntries\Events\ContactEventManager.cs" />
    <Compile Include="Physics\BroadPhaseEntries\Events\EntryEventManager.cs" />
    <Compile Include="Physics\BroadPhaseEntries\Events\IContactEventTriggerer.cs" />
    <Compile Include="Physics\BroadPhaseEntries\Events\IEntryEventTriggerer.cs" />
    <Compile Include="Physics\BroadPhaseEntries\InstancedMesh.cs" />
    <Compile Include="Physics\BroadPhaseEntries\MobileCollidables\CompoundCollidable.cs" />
    <Compile Include="Physics\BroadPhaseEntries\MobileCollidables\CompoundHelper.cs" />
    <Compile Include="Physics\BroadPhaseEntries\MobileCollidables\CompoundHierarchy.cs" />
    <Compile Include="Physics\BroadPhaseEntries\MobileCollidables\ConvexCollidable.cs" />
    <Compile Include="Physics\BroadPhaseEntries\MobileCollidables\EntityCollidable.cs" />
    <Compile Include="Physics\BroadPhaseEntries\MobileCollidables\MobileCollidable.cs" />
    <Compile Include="Physics\BroadPhaseEntries\MobileCollidables\MobileMeshCollidable.cs" />
    <Compile Include="Physics\BroadPhaseEntries\MobileCollidables\TriangleCollidable.cs" />
    <Compile Include="Physics\BroadPhaseEntries\StaticCollidable.cs" />
    <Compile Include="Physics\BroadPhaseEntries\StaticGroup.cs" />
    <Compile Include="Physics\BroadPhaseEntries\StaticMesh.cs" />
    <Compile Include="Physics\BroadPhaseEntries\Terrain.cs" />
    <Compile Include="Physics\BroadPhaseSystems\BroadPhase.cs" />
    <Compile Include="Physics\BroadPhaseSystems\BroadPhaseOverlap.cs" />
    <Compile Include="Physics\BroadPhaseSystems\BruteForce.cs" />
    <Compile Include="Physics\BroadPhaseSystems\Hierarchies\DynamicHierarchy.cs" />
    <Compile Include="Physics\BroadPhaseSystems\Hierarchies\DynamicHierarchyNode.cs" />
    <Compile Include="Physics\BroadPhaseSystems\Hierarchies\DynamicHierarchyQueryAccelerator.cs" />
    <Compile Include="Physics\BroadPhaseSystems\IBoundingBoxOwner.cs" />
    <Compile Include="Physics\BroadPhaseSystems\IBroadPhaseEntryOwner.cs" />
    <Compile Include="Physics\BroadPhaseSystems\IQueryAccelerator.cs" />
    <Compile Include="Physics\BroadPhaseSystems\SortAndSweep\Grid2DEntry.cs" />
    <Compile Include="Physics\BroadPhaseSystems\SortAndSweep\Grid2DSortAndSweep.cs" />
    <Compile Include="Physics\BroadPhaseSystems\SortAndSweep\Grid2DSortAndSweepQueryAccelerator.cs" />
    <Compile Include="Physics\BroadPhaseSystems\SortAndSweep\GridCell2D.cs" />
    <Compile Include="Physics\BroadPhaseSystems\SortAndSweep\SortAndSweep1D.cs" />
    <Compile Include="Physics\BroadPhaseSystems\SortAndSweep\SortedGrid2DSet.cs" />
    <Compile Include="Physics\Character\CharacterContactCategorizer.cs" />
    <Compile Include="Physics\Character\CharacterContactPositionState.cs" />
    <Compile Include="Physics\Character\CharacterController.cs" />
    <Compile Include="Physics\Character\CharacterPairLocker.cs" />
    <Compile Include="Physics\Character\HorizontalMotionConstraint.cs" />
    <Compile Include="Physics\Character\ICharacterTag.cs" />
    <Compile Include="Physics\Character\MovementMode.cs" />
    <Compile Include="Physics\Character\QueryManager.cs" />
    <Compile Include="Physics\Character\SphereCharacterController.cs" />
    <Compile Include="Physics\Character\StanceManager.cs" />
    <Compile Include="Physics\Character\StepManager.cs" />
    <Compile Include="Physics\Character\SupportFinder.cs" />
    <Compile Include="Physics\Character\VerticalMotionConstraint.cs" />
    <Compile Include="Physics\Collider.cs" />
    <Compile Include="Game\GameElementCollection.cs" />
    <Compile Include="Game\GameSettings.cs" />
    <Compile Include="Game\IComponent.cs" />
    <Compile Include="Physics\CollisionRuleManagement\CollisionGroup.cs" />
    <Compile Include="Physics\CollisionRuleManagement\CollisionGroupPair.cs" />
    <Compile Include="Physics\CollisionRuleManagement\CollisionRule.cs" />
    <Compile Include="Physics\CollisionRuleManagement\CollisionRules.cs" />
    <Compile Include="Physics\CollisionRuleManagement\ICollisionRulesOwner.cs" />
    <Compile Include="Physics\CollisionShapes\CollisionShape.cs" />
    <Compile Include="Physics\CollisionShapes\CompoundShape.cs" />
    <Compile Include="Physics\CollisionShapes\ConvexShapes\BoxShape.cs" />
    <Compile Include="Physics\CollisionShapes\ConvexShapes\CapsuleShape.cs" />
    <Compile Include="Physics\CollisionShapes\ConvexShapes\ConeShape.cs" />
    <Compile Include="Physics\CollisionShapes\ConvexShapes\ConvexHullShape.cs" />
    <Compile Include="Physics\CollisionShapes\ConvexShapes\ConvexShape.cs" />
    <Compile Include="Physics\CollisionShapes\ConvexShapes\ConvexShapeDescription.cs" />
    <Compile Include="Physics\CollisionShapes\ConvexShapes\CylinderShape.cs" />
    <Compile Include="Physics\CollisionShapes\ConvexShapes\InertiaHelper.cs" />
    <Compile Include="Physics\CollisionShapes\ConvexShapes\MinkowskiSumShape.cs" />
    <Compile Include="Physics\CollisionShapes\ConvexShapes\SphereShape.cs" />
    <Compile Include="Physics\CollisionShapes\ConvexShapes\TransformableShape.cs" />
    <Compile Include="Physics\CollisionShapes\ConvexShapes\TriangleShape.cs" />
    <Compile Include="Physics\CollisionShapes\ConvexShapes\WrappedShape.cs" />
    <Compile Include="Physics\CollisionShapes\EntityShape.cs" />
    <Compile Include="Physics\CollisionShapes\EntityShapeVolumeDescription.cs" />
    <Compile Include="Physics\CollisionShapes\InstancedMeshShape.cs" />
    <Compile Include="Physics\CollisionShapes\MobileMeshShape.cs" />
    <Compile Include="Physics\CollisionShapes\ShapeDistributionInformation.cs" />
    <Compile Include="Physics\CollisionShapes\StaticGroupShape.cs" />
    <Compile Include="Physics\CollisionShapes\StaticMeshShape.cs" />
    <Compile Include="Physics\CollisionShapes\TerrainShape.cs" />
    <Compile Include="Physics\CollisionTests\CollisionAlgorithms\BoxBoxCollider.cs" />
    <Compile Include="Physics\CollisionTests\CollisionAlgorithms\BoxSphereTester.cs" />
    <Compile Include="Physics\CollisionTests\CollisionAlgorithms\GeneralConvexPairTester.cs" />
    <Compile Include="Physics\CollisionTests\CollisionAlgorithms\GJK\GJKToolbox.cs" />
    <Compile Include="Physics\CollisionTests\CollisionAlgorithms\GJK\PairSimplex.cs" />
    <Compile Include="Physics\CollisionTests\CollisionAlgorithms\GJK\RaySimplex.cs" />
    <Compile Include="Physics\CollisionTests\CollisionAlgorithms\GJK\SimpleSimplex.cs" />
    <Compile Include="Physics\CollisionTests\CollisionAlgorithms\MinkowskiToolbox.cs" />
    <Compile Include="Physics\CollisionTests\CollisionAlgorithms\MPRToolbox.cs" />
    <Compile Include="Physics\CollisionTests\CollisionAlgorithms\SphereTester.cs" />
    <Compile Include="Physics\CollisionTests\CollisionAlgorithms\TriangleConvexPairTester.cs" />
    <Compile Include="Physics\CollisionTests\CollisionAlgorithms\TrianglePairTester.cs" />
    <Compile Include="Physics\CollisionTests\CollisionAlgorithms\TriangleSpherePairTester.cs" />
    <Compile Include="Physics\CollisionTests\CollisionAlgorithms\TriangleTrianglePairTester.cs" />
    <Compile Include="Physics\CollisionTests\Contact.cs" />
    <Compile Include="Physics\CollisionTests\ContactData.cs" />
    <Compile Include="Physics\CollisionTests\ContactReducer.cs" />
    <Compile Include="Physics\CollisionTests\ContactRefresher.cs" />
    <Compile Include="Physics\CollisionTests\ContactSupplementData.cs" />
    <Compile Include="Physics\CollisionTests\Manifolds\BoxContactManifold.cs" />
    <Compile Include="Physics\CollisionTests\Manifolds\BoxSphereContactManifold.cs" />
    <Compile Include="Physics\CollisionTests\Manifolds\ContactManifold.cs" />
    <Compile Include="Physics\CollisionTests\Manifolds\GeneralConvexContactManifold.cs" />
    <Compile Include="Physics\CollisionTests\Manifolds\InstancedMeshContactManifold.cs" />
    <Compile Include="Physics\CollisionTests\Manifolds\InstancedMeshConvexContactManifold.cs" />
    <Compile Include="Physics\CollisionTests\Manifolds\InstancedMeshSphereContactManifold.cs" />
    <Compile Include="Physics\CollisionTests\Manifolds\MobileMeshContactManifold.cs" />
    <Compile Include="Physics\CollisionTests\Manifolds\MobileMeshConvexContactManifold.cs" />
    <Compile Include="Physics\CollisionTests\Manifolds\MobileMeshSphereContactManifold.cs" />
    <Compile Include="Physics\CollisionTests\Manifolds\MobileMeshTriangleContactManifold.cs" />
    <Compile Include="Physics\CollisionTests\Manifolds\SphereContactManifold.cs" />
    <Compile Include="Physics\CollisionTests\Manifolds\StaticMeshContactManifold.cs" />
    <Compile Include="Physics\CollisionTests\Manifolds\StaticMeshConvexContactManifold.cs" />
    <Compile Include="Physics\CollisionTests\Manifolds\StaticMeshSphereContactManifold.cs" />
    <Compile Include="Physics\CollisionTests\Manifolds\TerrainContactManifold.cs" />
    <Compile Include="Physics\CollisionTests\Manifolds\TerrainConvexContactManifold.cs" />
    <Compile Include="Physics\CollisionTests\Manifolds\TerrainSphereContactManifold.cs" />
    <Compile Include="Physics\CollisionTests\Manifolds\TerrainVertexIndices.cs" />
    <Compile Include="Physics\CollisionTests\Manifolds\TriangleConvexContactManifold.cs" />
    <Compile Include="Physics\CollisionTests\Manifolds\TriangleMeshConvexContactManifold.cs" />
    <Compile Include="Physics\CollisionTests\VoronoiRegion.cs" />
    <Compile Include="Physics\Constraints\Collision\ContactFrictionConstraint.cs" />
    <Compile Include="Physics\Constraints\Collision\ContactManifoldConstraint.cs" />
    <Compile Include="Physics\Constraints\Collision\ContactManifoldConstraintGroup.cs" />
    <Compile Include="Physics\Constraints\Collision\ContactPenetrationConstraint.cs" />
    <Compile Include="Physics\Constraints\Collision\ConvexContactManifoldConstraint.cs" />
    <Compile Include="Physics\Constraints\Collision\NonConvexContactManifoldConstraint.cs" />
    <Compile Include="Physics\Constraints\Collision\SlidingFrictionTwoAxis.cs" />
    <Compile Include="Physics\Constraints\Collision\TwistFrictionConstraint.cs" />
    <Compile Include="Physics\Constraints\IJacobians.cs" />
    <Compile Include="Physics\Constraints\ISolverSettings.cs" />
    <Compile Include="Physics\Constraints\ISpringConstraint.cs" />
    <Compile Include="Physics\Constraints\IXDImpulseConstraint.cs" />
    <Compile Include="Physics\Constraints\JointTransform.cs" />
    <Compile Include="Physics\Constraints\SingleEntity\MaximumAngularVelocityConstraint.cs" />
    <Compile Include="Physics\Constraints\SingleEntity\MaximumLinearVelocityConstraint.cs" />
    <Compile Include="Physics\Constraints\SingleEntity\SingleEntityAngularMotor.cs" />
    <Compile Include="Physics\Constraints\SingleEntity\SingleEntityConstraint.cs" />
    <Compile Include="Physics\Constraints\SingleEntity\SingleEntityLinearMotor.cs" />
    <Compile Include="Physics\Constraints\Solver.cs" />
    <Compile Include="Physics\Constraints\SolverGroups\CustomizableSolverGroup.cs" />
    <Compile Include="Physics\Constraints\SolverGroups\LineSliderJoint.cs" />
    <Compile Include="Physics\Constraints\SolverGroups\PlaneSliderJoint.cs" />
    <Compile Include="Physics\Constraints\SolverGroups\PrismaticJoint.cs" />
    <Compile Include="Physics\Constraints\SolverGroups\RevoluteJoint.cs" />
    <Compile Include="Physics\Constraints\SolverGroups\SolverGroup.cs" />
    <Compile Include="Physics\Constraints\SolverGroups\SwivelHingeJoint.cs" />
    <Compile Include="Physics\Constraints\SolverGroups\UniversalJoint.cs" />
    <Compile Include="Physics\Constraints\SolverGroups\WeldJoint.cs" />
    <Compile Include="Physics\Constraints\SolverSettings.cs" />
    <Compile Include="Physics\Constraints\SolverUpdateable.cs" />
    <Compile Include="Physics\Constraints\SolverUpdateableChange.cs" />
    <Compile Include="Physics\Constraints\SpringSettings.cs" />
    <Compile Include="Physics\Constraints\TwoEntity\JointLimits\DistanceLimit.cs" />
    <Compile Include="Physics\Constraints\TwoEntity\JointLimits\EllipseSwingLimit.cs" />
    <Compile Include="Physics\Constraints\TwoEntity\JointLimits\JointLimit.cs" />
    <Compile Include="Physics\Constraints\TwoEntity\JointLimits\LinearAxisLimit.cs" />
    <Compile Include="Physics\Constraints\TwoEntity\JointLimits\RevoluteLimit.cs" />
    <Compile Include="Physics\Constraints\TwoEntity\JointLimits\SwingLimit.cs" />
    <Compile Include="Physics\Constraints\TwoEntity\JointLimits\TwistLimit.cs" />
    <Compile Include="Physics\Constraints\TwoEntity\Joints\BallSocketJoint.cs" />
    <Compile Include="Physics\Constraints\TwoEntity\Joints\DistanceJoint.cs" />
    <Compile Include="Physics\Constraints\TwoEntity\Joints\Joint.cs" />
    <Compile Include="Physics\Constraints\TwoEntity\Joints\NoRotationJoint.cs" />
    <Compile Include="Physics\Constraints\TwoEntity\Joints\PointOnLineJoint.cs" />
    <Compile Include="Physics\Constraints\TwoEntity\Joints\PointOnPlaneJoint.cs" />
    <Compile Include="Physics\Constraints\TwoEntity\Joints\RevoluteAngularJoint.cs" />
    <Compile Include="Physics\Constraints\TwoEntity\Joints\SwivelHingeAngularJoint.cs" />
    <Compile Include="Physics\Constraints\TwoEntity\Joints\TwistJoint.cs" />
    <Compile Include="Physics\Constraints\TwoEntity\Motors\AngularMotor.cs" />
    <Compile Include="Physics\Constraints\TwoEntity\Motors\LinearAxisMotor.cs" />
    <Compile Include="Physics\Constraints\TwoEntity\Motors\Motor.cs" />
    <Compile Include="Physics\Constraints\TwoEntity\Motors\MotorSettings.cs" />
    <Compile Include="Physics\Constraints\TwoEntity\Motors\RevoluteMotor.cs" />
    <Compile Include="Physics\Constraints\TwoEntity\Motors\TwistMotor.cs" />
    <Compile Include="Physics\Constraints\TwoEntity\TwoEntityConstraint.cs" />
    <Compile Include="Physics\ContainmentType.cs" />
    <Compile Include="Physics\DataStructures\BoundingBoxTree.cs" />
    <Compile Include="Physics\DataStructures\MeshBoundingBoxTree.cs" />
    <Compile Include="Physics\DataStructures\MeshBoundingBoxTreeData.cs" />
    <Compile Include="Physics\DataStructures\StaticMeshData.cs" />
    <Compile Include="Physics\DataStructures\TransformableMeshData.cs" />
    <Compile Include="Physics\DataStructures\TreeOverlapPair.cs" />
    <Compile Include="Physics\DataStructures\TriangleMesh.cs" />
    <Compile Include="Physics\DeactivationManagement\DeactivationManager.cs" />
    <Compile Include="Physics\DeactivationManagement\ISimulationIslandConnection.cs" />
    <Compile Include="Physics\DeactivationManagement\ISimulationIslandConnectionOwner.cs" />
    <Compile Include="Physics\DeactivationManagement\ISimulationIslandMemberOwner.cs" />
    <Compile Include="Physics\DeactivationManagement\SimulationIsland.cs" />
    <Compile Include="Physics\DeactivationManagement\SimulationIslandConnection.cs" />
    <Compile Include="Physics\DeactivationManagement\SimulationIslandMember.cs" />
    <Compile Include="Physics\DeactivationManagement\SimulationIslandMemberList.cs" />
    <Compile Include="Physics\Entities\Entity.cs" />
    <Compile Include="Physics\Entities\EntityBase.cs" />
    <Compile Include="Physics\Entities\EntityConstraintCollection.cs" />
    <Compile Include="Physics\Entities\EntitySolverUpdateableCollection.cs" />
    <Compile Include="Physics\Entities\MorphableEntity.cs" />
    <Compile Include="Physics\Entities\Prefabs\Box.cs" />
    <Compile Include="Physics\Entities\Prefabs\Capsule.cs" />
    <Compile Include="Physics\Entities\Prefabs\CompoundBody.cs" />
    <Compile Include="Physics\Entities\Prefabs\Cone.cs" />
    <Compile Include="Physics\Entities\Prefabs\ConvexHull.cs" />
    <Compile Include="Physics\Entities\Prefabs\Cylinder.cs" />
    <Compile Include="Physics\Entities\Prefabs\MinkowskiSum.cs" />
    <Compile Include="Physics\Entities\Prefabs\MobileMesh.cs" />
    <Compile Include="Physics\Entities\Prefabs\Sphere.cs" />
    <Compile Include="Physics\Entities\Prefabs\TransformableEntity.cs" />
    <Compile Include="Physics\Entities\Prefabs\Triangle.cs" />
    <Compile Include="Physics\Entities\Prefabs\WrappedBody.cs" />
    <Compile Include="Physics\EntityStateManagement\BufferedStatesAccessor.cs" />
    <Compile Include="Physics\EntityStateManagement\BufferedStatesManager.cs" />
    <Compile Include="Physics\EntityStateManagement\EntityBufferedStates.cs" />
    <Compile Include="Physics\EntityStateManagement\EntityStateReadBuffers.cs" />
    <Compile Include="Physics\EntityStateManagement\EntityStateWriteBuffer.cs" />
    <Compile Include="Physics\EntityStateManagement\InterpolatedStatesAccessor.cs" />
    <Compile Include="Physics\EntityStateManagement\InterpolatedStatesManager.cs" />
    <Compile Include="Physics\EntityStateManagement\MotionState.cs" />
    <Compile Include="Physics\Ik\ActiveSet.cs" />
    <Compile Include="Physics\Ik\AngularPlaneControl.cs" />
    <Compile Include="Physics\Ik\Bone.cs" />
    <Compile Include="Physics\Ik\Control.cs" />
    <Compile Include="Physics\Ik\DragControl.cs" />
    <Compile Include="Physics\Ik\IKAngularJoint.cs" />
    <Compile Include="Physics\Ik\IKBallSocketJoint.cs" />
    <Compile Include="Physics\Ik\IKConstraint.cs" />
    <Compile Include="Physics\Ik\IKDistanceJoint.cs" />
    <Compile Include="Physics\Ik\IKDistanceLimit.cs" />
    <Compile Include="Physics\Ik\IKJoint.cs" />
    <Compile Include="Physics\Ik\IKLimit.cs" />
    <Compile Include="Physics\Ik\IKLinearAxisLimit.cs" />
    <Compile Include="Physics\Ik\IKPointOnLineJoint.cs" />
    <Compile Include="Physics\Ik\IKPointOnPlaneJoint.cs" />
    <Compile Include="Physics\Ik\IKRevoluteJoint.cs" />
    <Compile Include="Physics\Ik\IKSolver.cs" />
    <Compile Include="Physics\Ik\IKSwingLimit.cs" />
    <Compile Include="Physics\Ik\IKSwivelHingeJoint.cs" />
    <Compile Include="Physics\Ik\IKTwistJoint.cs" />
    <Compile Include="Physics\Ik\IKTwistLimit.cs" />
    <Compile Include="Physics\Ik\RevoluteControl.cs" />
    <Compile Include="Physics\Ik\SingleBoneAngularMotor.cs" />
    <Compile Include="Physics\Ik\SingleBoneAngularPlaneConstraint.cs" />
    <Compile Include="Physics\Ik\SingleBoneConstraint.cs" />
    <Compile Include="Physics\Ik\SingleBoneLinearMotor.cs" />
    <Compile Include="Physics\Ik\SingleBoneRevoluteConstraint.cs" />
    <Compile Include="Physics\Ik\StateControl.cs" />
    <Compile Include="Physics\ISpaceObject.cs" />
    <Compile Include="Physics\Materials\InteractionProperties.cs" />
    <Compile Include="Physics\Materials\IPhysicsMaterialOwner.cs" />
    <Compile Include="Physics\Materials\PhysicsMaterialManager.cs" />
    <Compile Include="Physics\Materials\PhysicsMaterial.cs" />
    <Compile Include="Physics\Materials\PhysicsMaterialPair.cs" />
    <Compile Include="Physics\MultithreadedProcessingStage.cs" />
    <Compile Include="Physics\NarrowPhaseSystems\NarrowPhase.cs" />
    <Compile Include="Physics\NarrowPhaseSystems\NarrowPhaseHelper.cs" />
    <Compile Include="Physics\NarrowPhaseSystems\NarrowPhasePairFactory.cs" />
    <Compile Include="Physics\NarrowPhaseSystems\Pairs\BoxPairHandler.cs" />
    <Compile Include="Physics\NarrowPhaseSystems\Pairs\BoxSpherePairHandler.cs" />
    <Compile Include="Physics\NarrowPhaseSystems\Pairs\CollidablePairHandler.cs" />
    <Compile Include="Physics\NarrowPhaseSystems\Pairs\CompoundConvexPairHandler.cs" />
    <Compile Include="Physics\NarrowPhaseSystems\Pairs\CompoundGroupPairHandler.cs" />
    <Compile Include="Physics\NarrowPhaseSystems\Pairs\CompoundInstancedMeshPairHandler.cs" />
    <Compile Include="Physics\NarrowPhaseSystems\Pairs\CompoundMobileMeshPairHandler.cs" />
    <Compile Include="Physics\NarrowPhaseSystems\Pairs\CompoundPairHandler.cs" />
    <Compile Include="Physics\NarrowPhaseSystems\Pairs\CompoundStaticMeshPairHandler.cs" />
    <Compile Include="Physics\NarrowPhaseSystems\Pairs\CompoundTerrainPairHandler.cs" />
    <Compile Include="Physics\NarrowPhaseSystems\Pairs\ContactCollection.cs" />
    <Compile Include="Physics\NarrowPhaseSystems\Pairs\ContactInformation.cs" />
    <Compile Include="Physics\NarrowPhaseSystems\Pairs\ConvexConstraintPairHandler.cs" />
    <Compile Include="Physics\NarrowPhaseSystems\Pairs\ConvexPairHandler.cs" />
    <Compile Include="Physics\NarrowPhaseSystems\Pairs\DetectorVolumeCompoundPairHandler.cs" />
    <Compile Include="Physics\NarrowPhaseSystems\Pairs\DetectorVolumeConvexPairHandler.cs" />
    <Compile Include="Physics\NarrowPhaseSystems\Pairs\DetectorVolumeGroupPairHandler.cs" />
    <Compile Include="Physics\NarrowPhaseSystems\Pairs\DetectorVolumeMobileMeshPairHandler.cs" />
    <Compile Include="Physics\NarrowPhaseSystems\Pairs\DetectorVolumePairHandler.cs" />
    <Compile Include="Physics\NarrowPhaseSystems\Pairs\GeneralConvexPairHandler.cs" />
    <Compile Include="Physics\NarrowPhaseSystems\Pairs\GroupPairHandler.cs" />
    <Compile Include="Physics\NarrowPhaseSystems\Pairs\IDetectorVolumePairHandlerParent.cs" />
    <Compile Include="Physics\NarrowPhaseSystems\Pairs\InstancedMeshConvexPairHandler.cs" />
    <Compile Include="Physics\NarrowPhaseSystems\Pairs\InstancedMeshPairHandler.cs" />
    <Compile Include="Physics\NarrowPhaseSystems\Pairs\InstancedMeshSpherePairHandler.cs" />
    <Compile Include="Physics\NarrowPhaseSystems\Pairs\IPairHandlerParent.cs" />
    <Compile Include="Physics\NarrowPhaseSystems\Pairs\MeshGroupPairHandler.cs" />
    <Compile Include="Physics\NarrowPhaseSystems\Pairs\MobileMeshConvexPairHandler.cs" />
    <Compile Include="Physics\NarrowPhaseSystems\Pairs\MobileMeshInstancedMeshPairHandler.cs" />
    <Compile Include="Physics\NarrowPhaseSystems\Pairs\MobileMeshMeshPairHandler.cs" />
    <Compile Include="Physics\NarrowPhaseSystems\Pairs\MobileMeshMobileMeshPairHandler.cs" />
    <Compile Include="Physics\NarrowPhaseSystems\Pairs\MobileMeshPairHandler.cs" />
    <Compile Include="Physics\NarrowPhaseSystems\Pairs\MobileMeshSpherePairHandler.cs" />
    <Compile Include="Physics\NarrowPhaseSystems\Pairs\MobileMeshStaticMeshPairHandler.cs" />
    <Compile Include="Physics\NarrowPhaseSystems\Pairs\MobileMeshTerrainPairHandler.cs" />
    <Compile Include="Physics\NarrowPhaseSystems\Pairs\MobileMeshTrianglePairHandler.cs" />
    <Compile Include="Physics\NarrowPhaseSystems\Pairs\NarrowPhasePair.cs" />
    <Compile Include="Physics\NarrowPhaseSystems\Pairs\SpherePairHandler.cs" />
    <Compile Include="Physics\NarrowPhaseSystems\Pairs\StandardPairHandler.cs" />
    <Compile Include="Physics\NarrowPhaseSystems\Pairs\StaticGroupCompoundPairHandler.cs" />
    <Compile Include="Physics\NarrowPhaseSystems\Pairs\StaticGroupConvexPairHandler.cs" />
    <Compile Include="Physics\NarrowPhaseSystems\Pairs\StaticGroupMobileMeshPairHandler.cs" />
    <Compile Include="Physics\NarrowPhaseSystems\Pairs\StaticGroupPairHandler.cs" />
    <Compile Include="Physics\NarrowPhaseSystems\Pairs\StaticMeshConvexPairHandler.cs" />
    <Compile Include="Physics\NarrowPhaseSystems\Pairs\StaticMeshPairHandler.cs" />
    <Compile Include="Physics\NarrowPhaseSystems\Pairs\StaticMeshSpherePairHandler.cs" />
    <Compile Include="Physics\NarrowPhaseSystems\Pairs\TerrainConvexPairHandler.cs" />
    <Compile Include="Physics\NarrowPhaseSystems\Pairs\TerrainPairHandler.cs" />
    <Compile Include="Physics\NarrowPhaseSystems\Pairs\TerrainSpherePairHandler.cs" />
    <Compile Include="Physics\NarrowPhaseSystems\Pairs\TriangleConvexPairHandler.cs" />
    <Compile Include="Physics\OtherSpaceStages\BoundingBoxUpdater.cs" />
    <Compile Include="Physics\OtherSpaceStages\DeferredEventDispatcher.cs" />
    <Compile Include="Physics\OtherSpaceStages\ForceUpdater.cs" />
    <Compile Include="Physics\OtherSpaceStages\IDeferredEventCreator.cs" />
    <Compile Include="Physics\OtherSpaceStages\IDeferredEventCreatorOwner.cs" />
    <Compile Include="Physics\OtherSpaceStages\IForceUpdateable.cs" />
    <Compile Include="Physics\OtherSpaceStages\SpaceObjectBuffer.cs" />
    <Compile Include="Physics\Paths\CardinalSpline3D.cs" />
    <Compile Include="Physics\Paths\ConstantAngularSpeedCurve.cs" />
    <Compile Include="Physics\Paths\ConstantLinearSpeedCurve.cs" />
    <Compile Include="Physics\Paths\ConstantSpeedCurve.cs" />
    <Compile Include="Physics\Paths\Curve.cs" />
    <Compile Include="Physics\Paths\CurveControlPoint.cs" />
    <Compile Include="Physics\Paths\CurveControlPointList.cs" />
    <Compile Include="Physics\Paths\CurveEndpointBehavior.cs" />
    <Compile Include="Physics\Paths\FiniteDifferenceSpline3D.cs" />
    <Compile Include="Physics\Paths\HermiteCurve3D.cs" />
    <Compile Include="Physics\Paths\LinearInterpolationCurve3D.cs" />
    <Compile Include="Physics\Paths\Path following\EntityMover.cs" />
    <Compile Include="Physics\Paths\Path following\EntityRotator.cs" />
    <Compile Include="Physics\Paths\Path.cs" />
    <Compile Include="Physics\Paths\QuaternionSlerpCurve.cs" />
    <Compile Include="Physics\Paths\SpeedControlledCurve.cs" />
    <Compile Include="Physics\Paths\StepCurve1D.cs" />
    <Compile Include="Physics\Paths\VariableAngularSpeedCurve.cs" />
    <Compile Include="Physics\Paths\VariableLinearSpeedCurve.cs" />
    <Compile Include="Physics\Paths\VariableSpeedCurve.cs" />
    <Compile Include="Physics\PhysicsChecker.cs" />
    <Compile Include="Physics\PhysicsResources.cs" />
    <Compile Include="Physics\PhysicsThreadResources.cs" />
    <Compile Include="Physics\PositionUpdating\ContinuousPositionUpdater.cs" />
    <Compile Include="Physics\PositionUpdating\ICCDPositionUpdateable.cs" />
    <Compile Include="Physics\PositionUpdating\IPositionUpdateable.cs" />
    <Compile Include="Physics\PositionUpdating\PositionUpdater.cs" />
    <Compile Include="Physics\ProcessingStage.cs" />
    <Compile Include="Physics\RayCastResult.cs" />
    <Compile Include="Physics\Settings\CollisionDetectionSettings.cs" />
    <Compile Include="Physics\Settings\CollisionResponseSettings.cs" />
    <Compile Include="Physics\Settings\MotionSettings.cs" />
    <Compile Include="Physics\Space.cs" />
    <Compile Include="Physics\TimeStepSettings.cs" />
    <Compile Include="Physics\TriangleSidedness.cs" />
    <Compile Include="Physics\UpdateableSystems\CombinedUpdateable.cs" />
    <Compile Include="Physics\UpdateableSystems\FluidVolume.cs" />
    <Compile Include="Physics\UpdateableSystems\ForceFields\BoundingBoxForceFieldShape.cs" />
    <Compile Include="Physics\UpdateableSystems\ForceFields\BoundingSphereForceFieldShape.cs" />
    <Compile Include="Physics\UpdateableSystems\ForceFields\ForceField.cs" />
    <Compile Include="Physics\UpdateableSystems\ForceFields\ForceFieldShape.cs" />
    <Compile Include="Physics\UpdateableSystems\ForceFields\InfiniteForceFieldShape.cs" />
    <Compile Include="Physics\UpdateableSystems\ForceFields\VolumeForceFieldShape.cs" />
    <Compile Include="Physics\UpdateableSystems\IBeforeNarrowPhaseUpdateable.cs" />
    <Compile Include="Physics\UpdateableSystems\IBeforePositionUpdateUpdateable.cs" />
    <Compile Include="Physics\UpdateableSystems\IBeforeSolverUpdateable.cs" />
    <Compile Include="Physics\UpdateableSystems\IDuringForcesUpdateable.cs" />
    <Compile Include="Physics\UpdateableSystems\IEndOfFrameUpdateable.cs" />
    <Compile Include="Physics\UpdateableSystems\IEndOfTimeStepUpdateable.cs" />
    <Compile Include="Physics\UpdateableSystems\ISpaceUpdateable.cs" />
    <Compile Include="Physics\UpdateableSystems\Updateable.cs" />
    <Compile Include="Physics\UpdateableSystems\UpdateableManager.cs" />
    <Compile Include="Physics\UpdateableSystems\UpdateableManagers.cs" />
    <Compile Include="Physics\Utilities\ConvexHullHelper.cs" />
    <Compile Include="Physics\Utilities\ConvexHullHelper.Pruning.cs" />
    <Compile Include="Physics\Utilities\PermutationMapper.cs" />
    <Compile Include="Physics\Utilities\RayHit.cs" />
    <Compile Include="Physics\Utilities\Toolbox.cs" />
    <Compile Include="Physics\Vehicle\CylinderCastWheelShape.cs" />
    <Compile Include="Physics\Vehicle\RaycastWheelShape.cs" />
    <Compile Include="Physics\Vehicle\Vehicle.cs" />
    <Compile Include="Physics\Vehicle\Wheel.cs" />
    <Compile Include="Physics\Vehicle\WheelBrake.cs" />
    <Compile Include="Physics\Vehicle\WheelDrivingMotor.cs" />
    <Compile Include="Physics\Vehicle\WheelFrictionBlender.cs" />
    <Compile Include="Physics\Vehicle\WheelShape.cs" />
    <Compile Include="Physics\Vehicle\WheelSlidingFriction.cs" />
    <Compile Include="Physics\Vehicle\WheelSuspension.cs" />
    <Compile Include="Shaders\Samples\Vertex Shaders\ColoredUIVertexShader.cs" />
    <Compile Include="UI\Origin.cs" />
    <Compile Include="Rendering\Fonts\Character.cs" />
    <Compile Include="Rendering\Fonts\FontRendererConfiguration.cs" />
    <Compile Include="Rendering\Fonts\FontRenderingProjectionMethod.cs" />
    <Compile Include="Rendering\Fonts\FontStyle.cs" />
    <Compile Include="Rendering\Fonts\FontType.cs" />
    <Compile Include="Rendering\Fonts\FreeTypeFont.cs" />
    <Compile Include="Rendering\Fonts\IFont.cs" />
    <Compile Include="Rendering\Fonts\TextAlignement.cs" />
    <Compile Include="Rendering\Fonts\TextWrapMode.cs" />
    <Compile Include="Rendering\IRenderable.cs" />
    <Compile Include="Game\LightType.cs" />
    <Compile Include="Game\PostEffectMode.cs" />
    <Compile Include="Rendering\IPostRenderable.cs" />
    <Compile Include="Rendering\RenderableCollection.cs" />
    <Compile Include="Rendering\RendererManager.cs" />
    <Compile Include="Game\Scene.cs" />
    <Compile Include="Game\Shaders\BumpedDiffuseShaderProgram.cs" />
    <Compile Include="Game\Shaders\RenderTextureShaderProgram.cs" />
    <Compile Include="Game\ShadowMap.cs" />
    <Compile Include="Graphics\Color3.cs" />
    <Compile Include="Graphics\Cursor.cs" />
    <Compile Include="BlittableValueType.cs" />
    <Compile Include="Game\Component.cs" />
    <Compile Include="Game\Transform.cs" />
    <Compile Include="Game\Game.cs" />
    <Compile Include="Game\GameElement.cs" />
    <Compile Include="Graphics\Color4.cs" />
    <Compile Include="Imaging\Cubemap.cs" />
    <Compile Include="Graphics\DevIL\Collections.cs" />
    <Compile Include="Graphics\DevIL\FilterEngine.cs" />
    <Compile Include="Graphics\DevIL\Image.cs" />
    <Compile Include="Graphics\DevIL\ImageData.cs" />
    <Compile Include="Graphics\DevIL\ImageExporter.cs" />
    <Compile Include="Graphics\DevIL\ImageImporter.cs" />
    <Compile Include="Graphics\DevIL\ImageStates.cs" />
    <Compile Include="Graphics\DevIL\ManagedImage.cs" />
    <Compile Include="Graphics\DevIL\MemoryHelper.cs" />
    <Compile Include="Graphics\DevIL\TransformEngine.cs" />
    <Compile Include="Graphics\DevIL\Unmanaged\Enums.cs" />
    <Compile Include="Graphics\DevIL\Unmanaged\IL.cs" />
    <Compile Include="Graphics\DevIL\Unmanaged\ILDefines.cs" />
    <Compile Include="Graphics\DevIL\Unmanaged\ILU.cs" />
    <Compile Include="Graphics\DevIL\Unmanaged\ILUDefines.cs" />
    <Compile Include="Graphics\DevIL\Unmanaged\Structures.cs" />
    <Compile Include="Graphics\FBO.cs" />
    <Compile Include="Graphics\Geometry.cs" />
    <Compile Include="Graphics\MeshEntry.cs" />
    <Compile Include="Graphics\MeshFactory.cs" />
    <Compile Include="Graphics\MeshImporter.cs" />
    <Compile Include="Graphics\MeshTransformation.cs" />
    <Compile Include="Game\Shaders\CubemapShaderProgram.cs" />
    <Compile Include="Shaders\Samples\Fragment Shaders\CubemapFragmentShader.cs" />
    <Compile Include="Shaders\Samples\Fragment Shaders\GrassFragmentShader.cs" />
    <Compile Include="Shaders\Samples\Fragment Shaders\RenderTextureFragmentShader.cs" />
    <Compile Include="Shaders\Samples\Fragment Shaders\BumpedDiffuseFragmentShader.cs" />
    <Compile Include="Shaders\Samples\Vertex Shaders\CubemapVertexShader.cs" />
    <Compile Include="Shaders\Samples\Vertex Shaders\GrassVertexShader.cs" />
    <Compile Include="Shaders\Samples\Vertex Shaders\RenderTextureVertexShader.cs" />
    <Compile Include="Imaging\Texture.cs" />
    <Compile Include="Graphics\UBO.cs" />
    <Compile Include="Graphics\UBOData.cs" />
    <Compile Include="Inputs\CursorState.cs" />
    <Compile Include="Inputs\InputState.cs" />
    <Compile Include="Inputs\JoystickDevice.cs" />
    <Compile Include="Inputs\KeyCode.cs" />
    <Compile Include="Inputs\SpecialKeys.cs" />
    <Compile Include="Inputs\MouseButton.cs" />
    <Compile Include="Physics\ColliderShapes.cs" />
    <Compile Include="Rendering\RendererBackupMode.cs" />
    <Compile Include="Rendering\ViewportChangedEventArgs.cs" />
    <Compile Include="ResizeEventArgs.cs" />
    <Compile Include="ScreenMode.cs" />
    <Compile Include="Resources\AssetsManager.cs" />
    <Compile Include="Resources\BufferPool.cs" />
    <Compile Include="Resources\BufferPools.cs" />
    <Compile Include="Resources\CommonResources.cs" />
    <Compile Include="Resources\LockingBufferPool.cs" />
    <Compile Include="Resources\LockingResourcePool.cs" />
    <Compile Include="Resources\ResourcePool.cs" />
    <Compile Include="Resources\UnsafeResourcePool.cs" />
    <Compile Include="Threading\IParallelLooper.cs" />
    <Compile Include="Threading\ParallelLooper.cs" />
    <Compile Include="Threading\ParallelLoopWorker.cs" />
    <Compile Include="Threading\SpinLock.cs" />
    <Compile Include="Threading\ThreadsManager.cs" />
    <Compile Include="UI\Anchor.cs" />
    <Compile Include="Utils\ConvertX.cs" />
    <Compile Include="Utils\CPUInfo.cs" />
    <Compile Include="Utils\DataStructures\ConcurrentDeque.cs" />
    <Compile Include="Utils\DataStructures\HashSet.cs" />
    <Compile Include="Utils\DataStructures\ObservableDictionary.cs" />
    <Compile Include="Utils\DataStructures\ObservableList.cs" />
    <Compile Include="Utils\DataStructures\QuickDictionary.cs" />
    <Compile Include="Utils\DataStructures\QuickList.cs" />
    <Compile Include="Utils\DataStructures\QuickQueue.cs" />
    <Compile Include="Utils\DataStructures\QuickSet.cs" />
    <Compile Include="Utils\DataStructures\RawList.cs" />
    <Compile Include="Utils\DataStructures\RawValueList.cs" />
    <Compile Include="Utils\DataStructures\ReadOnlyDictionary.cs" />
    <Compile Include="Utils\DataStructures\ReadOnlyEnumerable.cs" />
    <Compile Include="Utils\DataStructures\ReadOnlyList.cs" />
    <Compile Include="Utils\DataStructures\TinyList.cs" />
    <Compile Include="Utils\DataStructures\TinyStructList.cs" />
    <Compile Include="Utils\GetProcAddress.cs" />
    <Compile Include="Graphics\GLFW\GLFW.cs" />
    <Compile Include="Graphics\GLFW\GLFW.Delegate.cs" />
    <Compile Include="Graphics\GLFW\GLFW.Enum.cs" />
    <Compile Include="Graphics\GLFW\GLFW.Func.cs" />
    <Compile Include="Graphics\GLFW\GLFW.Struct.cs" />
    <Compile Include="Graphics\OpenGL\GL.10.cs" />
    <Compile Include="Graphics\OpenGL\GL.11.cs" />
    <Compile Include="Graphics\OpenGL\GL.12.cs" />
    <Compile Include="Graphics\OpenGL\GL.13.cs" />
    <Compile Include="Graphics\OpenGL\GL.14.cs" />
    <Compile Include="Graphics\OpenGL\GL.15.cs" />
    <Compile Include="Graphics\OpenGL\GL.20.cs" />
    <Compile Include="Graphics\OpenGL\GL.21.cs" />
    <Compile Include="Graphics\OpenGL\GL.30.cs" />
    <Compile Include="Graphics\OpenGL\GL.31.cs" />
    <Compile Include="Graphics\OpenGL\GL.32.cs" />
    <Compile Include="Graphics\OpenGL\GL.33.cs" />
    <Compile Include="Graphics\OpenGL\GL.40.cs" />
    <Compile Include="Graphics\OpenGL\GL.41.cs" />
    <Compile Include="Graphics\OpenGL\GL.42.cs" />
    <Compile Include="Graphics\OpenGL\GL.43.cs" />
    <Compile Include="Graphics\OpenGL\GL.44.cs" />
    <Compile Include="Graphics\OpenGL\GL.45.cs" />
    <Compile Include="Graphics\OpenGL\GL.cs" />
    <Compile Include="Graphics\OpenGL\GL.Defines.cs" />
    <Compile Include="Graphics\OpenGL\GL.Enum.cs" />
    <Compile Include="Graphics\OpenGL\GL.Methods.cs" />
    <Compile Include="Graphics\OpenGL\PixelFormatAdapter.cs" />
    <Compile Include="Graphics\OpenGL\Structs\DrawArraysIndirectCommand.cs" />
    <Compile Include="Graphics\OpenGL\Structs\DrawElementsIndirectCommand.cs" />
    <Compile Include="Graphics\OpenGL\Structs\Float16.cs" />
    <Compile Include="Graphics\OpenGL\Structs\SingleUInt32Union.cs" />
    <Compile Include="Graphics\OpenGL\Structs\UFloat10.cs" />
    <Compile Include="Graphics\OpenGL\Structs\UFloat11.cs" />
    <Compile Include="Game\Shaders\DiffuseSpecularShaderProgram.cs" />
    <Compile Include="Game\Shaders\TexturedUIShaderProgram.cs" />
    <Compile Include="Shaders\Samples\Fragment Shaders\TexturedUIFragmentShader.cs" />
    <Compile Include="Shaders\Samples\Vertex Shaders\TexturedUIVertexShader.cs" />
    <Compile Include="Graphics\Mesh.cs" />
    <Compile Include="Shaders\Samples\Fragment Shaders\DiffuseSpecularFragmentShader.cs" />
    <Compile Include="Shaders\Samples\Vertex Shaders\DiffuseVertexShader.cs" />
    <Compile Include="Shaders\Samples\Fragment Shaders\DualDiffuseBlendFragmentShader.cs" />
    <Compile Include="Shaders\ShaderProgram.cs" />
    <Compile Include="Graphics\VAO.cs" />
    <Compile Include="Graphics\VBO.cs" />
    <Compile Include="Graphics\Vertex.cs" />
    <Compile Include="Inputs\Input.cs" />
    <Compile Include="Inputs\Joystick.cs" />
    <Compile Include="Inputs\Keyboard.cs" />
    <Compile Include="Inputs\Mouse.cs" />
    <Compile Include="Platform\Platform.cs" />
    <Compile Include="StructTypeConverter.cs" />
    <Compile Include="Game\Time.cs" />
    <Compile Include="Resources\ResourcesManager.cs" />
    <Compile Include="Utils\IniParser.cs" />
    <None Include="AlienEngine.pfx" />
    <None Include="app.config" />
    <Compile Include="Shaders\ASL\ASLException.cs" />
    <Compile Include="Shaders\ASL\ASLShader.Attributes.cs" />
    <Compile Include="Shaders\ASL\ASLShader.cs" />
    <Compile Include="Shaders\ASL\ASLShader.Functions.cs" />
    <Compile Include="Shaders\ASL\ASLShader.Matrices.cs" />
    <Compile Include="Shaders\ASL\ASLShader.Samplers.cs" />
    <Compile Include="Shaders\ASL\ASLShader.Vectors.cs" />
    <Compile Include="Shaders\ASL\ASLShaderAttributeHelper.cs" />
    <Compile Include="Shaders\ASL\ASLShaderCompiler.cs" />
    <Compile Include="Shaders\ASL\ASLShaderStruct.cs" />
    <Compile Include="Shaders\ASL\ASLShaderVariable.cs" />
    <Compile Include="Shaders\ASL\FragmentShader.cs" />
    <Compile Include="Shaders\ASL\FragmentShader.InputLayoutQualifiers.cs" />
    <Compile Include="Shaders\ASL\FragmentShader.LayoutAttribute.cs" />
    <Compile Include="Shaders\ASL\GeometryShader.cs" />
    <Compile Include="Shaders\ASL\GeometryShader.InputLayoutQualifiers.cs" />
    <Compile Include="Shaders\ASL\GeometryShader.LayoutAttribute.cs" />
    <Compile Include="Shaders\ASL\GeometryShader.OutputLayoutQualifiers.cs" />
    <Compile Include="Shaders\ASL\GLSL.cs" />
    <Compile Include="Shaders\ASL\GLSLVisitor.cs" />
    <Compile Include="Shaders\ASL\GLSLVisitor.NotImplemented.cs" />
    <Compile Include="Shaders\ASL\GLSLVisitorBase.Abstract.cs" />
    <Compile Include="Shaders\ASL\GLSLVisitorBase.cs" />
    <Compile Include="Shaders\ASL\GLSLVisitorBase.Illegal.cs" />
    <Compile Include="Shaders\ASL\GLSLVisitorBase.Unsupported.cs" />
    <Compile Include="Shaders\ASL\RenameLocals.cs" />
    <Compile Include="Shaders\ASL\RenderShader.cs" />
    <Compile Include="Shaders\ASL\RenderShader.UniformLayoutQualifiers.cs" />
    <Compile Include="Shaders\ASL\TessellationControlShader.cs" />
    <Compile Include="Shaders\ASL\TessellationEvaluationShader.cs" />
    <Compile Include="Shaders\ASL\VertexShader.cs" />
    <Compile Include="Shaders\ASL\VertexShader.LayoutAttribute.cs" />
    <Compile Include="ILoadFromString.cs" />
    <Compile Include="Math\DualQuaternion.cs" />
    <Compile Include="Math\MathHelper.cs" />
    <Compile Include="Math\Matrix2f.cs" />
    <Compile Include="Math\Matrix3f.cs" />
    <Compile Include="Math\Matrix4f.cs" />
    <Compile Include="Math\Point2d.cs" />
    <Compile Include="Math\Point2f.cs" />
    <Compile Include="Math\Point2i.cs" />
    <Compile Include="Math\Point3d.cs" />
    <Compile Include="Math\Point3f.cs" />
    <Compile Include="Math\Point3i.cs" />
    <Compile Include="Math\Quaternion.cs" />
    <Compile Include="Math\Rectangle.cs" />
    <Compile Include="Math\Sizef.cs" />
    <Compile Include="Math\Sizei.cs" />
    <Compile Include="Math\Vector2b.cs" />
    <Compile Include="Math\Vector2d.cs" />
    <Compile Include="Math\Vector2f.cs" />
    <Compile Include="Math\Vector2i.cs" />
    <Compile Include="Math\Vector2ui.cs" />
    <Compile Include="Math\Vector3b.cs" />
    <Compile Include="Math\Vector3d.cs" />
    <Compile Include="Math\Vector3f.cs" />
    <Compile Include="Math\Vector3i.cs" />
    <Compile Include="Math\Vector3ui.cs" />
    <Compile Include="Math\Vector4b.cs" />
    <Compile Include="Math\Vector4d.cs" />
    <Compile Include="Math\Vector4f.cs" />
    <Compile Include="Math\Vector4i.cs" />
    <Compile Include="Math\Vector4ui.cs" />
    <Compile Include="Math\VectorHelper.cs" />
    <Compile Include="Properties\AssemblyInfo.cs" />
    <None Include="packages.config" />
    <Compile Include="Inputs\MouseEventsArgs.cs" />
  </ItemGroup>
  <ItemGroup>
    <Service Include="{508349B6-6B84-4DF5-91F0-309BEEBAD82D}" />
  </ItemGroup>
  <ItemGroup>
    <Folder Include="Compute\OpenCL\" />
    <Folder Include="Graphics\DirectX\" />
    <Folder Include="Graphics\Vulkan\" />
    <Folder Include="Shaders\Samples\Geometry Shaders\" />
  </ItemGroup>
  <Import Project="$(MSBuildToolsPath)\Microsoft.CSharp.targets" />
  <Import Project="..\packages\AssimpNet.3.3.2\build\AssimpNet.targets" Condition="Exists('..\packages\AssimpNet.3.3.2\build\AssimpNet.targets')" />
  <Target Name="EnsureNuGetPackageBuildImports" BeforeTargets="PrepareForBuild">
    <PropertyGroup>
      <ErrorText>This project references NuGet package(s) that are missing on this computer. Use NuGet Package Restore to download them.  For more information, see http://go.microsoft.com/fwlink/?LinkID=322105. The missing file is {0}.</ErrorText>
    </PropertyGroup>
    <Error Condition="!Exists('..\packages\AssimpNet.3.3.2\build\AssimpNet.targets')" Text="$([System.String]::Format('$(ErrorText)', '..\packages\AssimpNet.3.3.2\build\AssimpNet.targets'))" />
    <Error Condition="!Exists('..\packages\SharpFont.Dependencies.2.6\build\SharpFont.Dependencies.props')" Text="$([System.String]::Format('$(ErrorText)', '..\packages\SharpFont.Dependencies.2.6\build\SharpFont.Dependencies.props'))" />
    <Error Condition="!Exists('..\packages\SharpFont.4.0.1\build\SharpFont.props')" Text="$([System.String]::Format('$(ErrorText)', '..\packages\SharpFont.4.0.1\build\SharpFont.props'))" />
  </Target>
  <!-- To modify your build process, add your task inside one of the targets below and uncomment it.
       Other similar extension points exist, see Microsoft.Common.targets.
  <Target Name="BeforeBuild">
  </Target>
  <Target Name="AfterBuild">
  </Target>
  -->
</Project><|MERGE_RESOLUTION|>--- conflicted
+++ resolved
@@ -248,14 +248,10 @@
     <Compile Include="Inputs\JoystickAxis.cs" />
     <Compile Include="Inputs\JoystickButton.cs" />
     <Compile Include="Inputs\JoystickState.cs" />
-<<<<<<< HEAD
-    <Compile Include="IO\FileSystemManager.cs" />
-=======
     <Compile Include="Rendering\MaterialBlendMode.cs" />
     <Compile Include="Rendering\MaterialShadingMode.cs" />
     <Compile Include="Shaders\Samples\Fragment Shaders\DiffuseFragmentShader.cs" />
     <Compile Include="Shaders\Samples\Fragment Shaders\DiffuseSpecularEmissiveFragmentShader.cs" />
->>>>>>> a9d819be
     <Compile Include="Shaders\Samples\Fragment Shaders\FontFragmentShader.cs" />
     <Compile Include="Shaders\Samples\Fragment Shaders\ColoredUIFragmentShader.cs" />
     <Compile Include="Shaders\Samples\Vertex Shaders\FontVertexShader.cs" />
