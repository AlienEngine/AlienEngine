﻿<?xml version="1.0" encoding="utf-8"?>
<Project ToolsVersion="12.0" DefaultTargets="Build" xmlns="http://schemas.microsoft.com/developer/msbuild/2003">
  <Import Project="..\packages\SharpFont.4.0.1\build\SharpFont.props" Condition="Exists('..\packages\SharpFont.4.0.1\build\SharpFont.props')" />
  <Import Project="..\packages\SharpFont.Dependencies.2.6\build\SharpFont.Dependencies.props" Condition="Exists('..\packages\SharpFont.Dependencies.2.6\build\SharpFont.Dependencies.props')" />
  <Import Project="$(MSBuildExtensionsPath)\$(MSBuildToolsVersion)\Microsoft.Common.props" Condition="Exists('$(MSBuildExtensionsPath)\$(MSBuildToolsVersion)\Microsoft.Common.props')" />
  <PropertyGroup>
    <Configuration Condition=" '$(Configuration)' == '' ">Debug</Configuration>
    <Platform Condition=" '$(Platform)' == '' ">AnyCPU</Platform>
    <ProjectGuid>{45FAC79C-A5CD-4341-8A9B-20725F3E01B9}</ProjectGuid>
    <OutputType>Library</OutputType>
    <AppDesignerFolder>Properties</AppDesignerFolder>
    <RootNamespace>AlienEngine</RootNamespace>
    <AssemblyName>AlienEngine</AssemblyName>
    <TargetFrameworkVersion>v4.6</TargetFrameworkVersion>
    <FileAlignment>512</FileAlignment>
    <NuGetPackageImportStamp>
    </NuGetPackageImportStamp>
    <TargetFrameworkProfile />
  </PropertyGroup>
  <PropertyGroup Condition=" '$(Configuration)|$(Platform)' == 'Debug|AnyCPU' ">
    <DebugSymbols>true</DebugSymbols>
    <DebugType>full</DebugType>
    <Optimize>false</Optimize>
    <OutputPath>bin\Debug\</OutputPath>
    <DefineConstants>DEBUG;TRACE</DefineConstants>
    <ErrorReport>prompt</ErrorReport>
    <WarningLevel>4</WarningLevel>
    <AllowUnsafeBlocks>true</AllowUnsafeBlocks>
    <Prefer32Bit>false</Prefer32Bit>
  </PropertyGroup>
  <PropertyGroup Condition=" '$(Configuration)|$(Platform)' == 'Release|AnyCPU' ">
    <DebugType>pdbonly</DebugType>
    <Optimize>true</Optimize>
    <OutputPath>bin\Release\</OutputPath>
    <DefineConstants>TRACE</DefineConstants>
    <ErrorReport>prompt</ErrorReport>
    <WarningLevel>4</WarningLevel>
    <Prefer32Bit>false</Prefer32Bit>
    <AllowUnsafeBlocks>true</AllowUnsafeBlocks>
  </PropertyGroup>
  <PropertyGroup Condition="'$(Configuration)|$(Platform)' == 'Debug|x64'">
    <DebugSymbols>true</DebugSymbols>
    <OutputPath>bin\x64\Debug\</OutputPath>
    <DefineConstants>DEBUG;TRACE</DefineConstants>
    <AllowUnsafeBlocks>true</AllowUnsafeBlocks>
    <DebugType>full</DebugType>
    <PlatformTarget>x64</PlatformTarget>
    <ErrorReport>prompt</ErrorReport>
    <CodeAnalysisRuleSet>MinimumRecommendedRules.ruleset</CodeAnalysisRuleSet>
    <WarningLevel>4</WarningLevel>
    <Optimize>false</Optimize>
    <Prefer32Bit>false</Prefer32Bit>
  </PropertyGroup>
  <PropertyGroup Condition="'$(Configuration)|$(Platform)' == 'Release|x64'">
    <OutputPath>bin\x64\Release\</OutputPath>
    <DefineConstants>TRACE</DefineConstants>
    <Optimize>true</Optimize>
    <DebugType>pdbonly</DebugType>
    <PlatformTarget>x64</PlatformTarget>
    <ErrorReport>prompt</ErrorReport>
    <CodeAnalysisRuleSet>MinimumRecommendedRules.ruleset</CodeAnalysisRuleSet>
    <WarningLevel>4</WarningLevel>
    <Prefer32Bit>false</Prefer32Bit>
    <AllowUnsafeBlocks>true</AllowUnsafeBlocks>
  </PropertyGroup>
  <PropertyGroup Condition="'$(Configuration)|$(Platform)' == 'Debug|x86'">
    <DebugSymbols>true</DebugSymbols>
    <OutputPath>bin\x86\Debug\</OutputPath>
    <DefineConstants>DEBUG;TRACE</DefineConstants>
    <AllowUnsafeBlocks>true</AllowUnsafeBlocks>
    <DebugType>full</DebugType>
    <PlatformTarget>x86</PlatformTarget>
    <ErrorReport>prompt</ErrorReport>
    <CodeAnalysisRuleSet>MinimumRecommendedRules.ruleset</CodeAnalysisRuleSet>
    <WarningLevel>4</WarningLevel>
    <Optimize>false</Optimize>
    <GenerateSerializationAssemblies>Auto</GenerateSerializationAssemblies>
    <Prefer32Bit>false</Prefer32Bit>
  </PropertyGroup>
  <PropertyGroup Condition="'$(Configuration)|$(Platform)' == 'Release|x86'">
    <OutputPath>bin\x86\Release\</OutputPath>
    <DefineConstants>TRACE</DefineConstants>
    <Optimize>true</Optimize>
    <DebugType>pdbonly</DebugType>
    <PlatformTarget>x86</PlatformTarget>
    <ErrorReport>prompt</ErrorReport>
    <CodeAnalysisRuleSet>MinimumRecommendedRules.ruleset</CodeAnalysisRuleSet>
    <WarningLevel>4</WarningLevel>
    <Prefer32Bit>false</Prefer32Bit>
    <AllowUnsafeBlocks>true</AllowUnsafeBlocks>
  </PropertyGroup>
  <PropertyGroup Condition=" '$(Configuration)|$(Platform)' == 'Debug Linux|AnyCPU' ">
    <DebugSymbols>true</DebugSymbols>
    <DebugType>full</DebugType>
    <Optimize>false</Optimize>
    <OutputPath>bin\Debug\</OutputPath>
    <DefineConstants>DEBUG;TRACE;LINUX</DefineConstants>
    <ErrorReport>prompt</ErrorReport>
    <WarningLevel>4</WarningLevel>
    <AllowUnsafeBlocks>true</AllowUnsafeBlocks>
    <Prefer32Bit>false</Prefer32Bit>
  </PropertyGroup>
  <PropertyGroup Condition="'$(Configuration)|$(Platform)' == 'Debug Linux|x64'">
    <Prefer32Bit>false</Prefer32Bit>
    <OutputPath>bin\Debug Linux</OutputPath>
    <WarningLevel>4</WarningLevel>
    <Optimize>false</Optimize>
    <AllowUnsafeBlocks>true</AllowUnsafeBlocks>
  </PropertyGroup>
  <PropertyGroup Condition="'$(Configuration)|$(Platform)' == 'Debug Linux|x86'">
    <Prefer32Bit>false</Prefer32Bit>
    <OutputPath>bin\Debug Linux</OutputPath>
    <WarningLevel>4</WarningLevel>
    <Optimize>false</Optimize>
    <AllowUnsafeBlocks>true</AllowUnsafeBlocks>
  </PropertyGroup>
  <PropertyGroup>
    <SignAssembly>false</SignAssembly>
  </PropertyGroup>
  <PropertyGroup>
    <AssemblyOriginatorKeyFile>AlienEngine.pfx</AssemblyOriginatorKeyFile>
  </PropertyGroup>
  <PropertyGroup>
    <DelaySign>false</DelaySign>
  </PropertyGroup>
  <ItemGroup>
    <Reference Include="SharpFont, Version=4.0.1.200, Culture=neutral, PublicKeyToken=48add4c483071cdf, processorArchitecture=MSIL">
      <HintPath>..\packages\SharpFont.4.0.1\lib\net45\SharpFont.dll</HintPath>
    </Reference>
    <Reference Include="System" />
    <Reference Include="System.Core" />
    <Reference Include="System.Drawing" />
    <Reference Include="System.Xml.Linq" />
    <Reference Include="System.Data.DataSetExtensions" />
    <Reference Include="System.Data" />
    <Reference Include="System.Net.Http" />
    <Reference Include="System.Xml" />
    <Reference Include="ICSharpCode.Decompiler, Version=2.3.1.1855, Culture=neutral, PublicKeyToken=d4bfe873e7598c49">
      <HintPath>..\packages\ICSharpCode.Decompiler.2.3.1\lib\Net40\ICSharpCode.Decompiler.dll</HintPath>
      <EmbedInteropTypes>False</EmbedInteropTypes>
    </Reference>
    <Reference Include="ICSharpCode.NRefactory, Version=5.0.0.0, Culture=neutral, PublicKeyToken=d4bfe873e7598c49">
      <HintPath>..\packages\ICSharpCode.NRefactory.5.5.1\lib\Net40\ICSharpCode.NRefactory.dll</HintPath>
      <EmbedInteropTypes>False</EmbedInteropTypes>
    </Reference>
    <Reference Include="ICSharpCode.NRefactory.Cecil, Version=5.0.0.0, Culture=neutral, PublicKeyToken=d4bfe873e7598c49">
      <HintPath>..\packages\ICSharpCode.NRefactory.5.5.1\lib\Net40\ICSharpCode.NRefactory.Cecil.dll</HintPath>
      <EmbedInteropTypes>False</EmbedInteropTypes>
    </Reference>
    <Reference Include="ICSharpCode.NRefactory.CSharp, Version=5.0.0.0, Culture=neutral, PublicKeyToken=d4bfe873e7598c49">
      <HintPath>..\packages\ICSharpCode.NRefactory.5.5.1\lib\Net40\ICSharpCode.NRefactory.CSharp.dll</HintPath>
      <EmbedInteropTypes>False</EmbedInteropTypes>
    </Reference>
    <Reference Include="ICSharpCode.NRefactory.Xml, Version=5.0.0.0, Culture=neutral, PublicKeyToken=d4bfe873e7598c49">
      <HintPath>..\packages\ICSharpCode.NRefactory.5.5.1\lib\Net40\ICSharpCode.NRefactory.Xml.dll</HintPath>
      <EmbedInteropTypes>False</EmbedInteropTypes>
    </Reference>
    <Reference Include="Mono.Cecil, Version=0.9.6.0, Culture=neutral, PublicKeyToken=0738eb9f132ed756">
      <HintPath>..\packages\Mono.Cecil.0.9.6.4\lib\net45\Mono.Cecil.dll</HintPath>
      <EmbedInteropTypes>False</EmbedInteropTypes>
    </Reference>
    <Reference Include="Mono.Cecil.Mdb, Version=0.9.6.0, Culture=neutral, PublicKeyToken=0738eb9f132ed756">
      <HintPath>..\packages\Mono.Cecil.0.9.6.4\lib\net45\Mono.Cecil.Mdb.dll</HintPath>
      <EmbedInteropTypes>False</EmbedInteropTypes>
    </Reference>
    <Reference Include="Mono.Cecil.Pdb, Version=0.9.6.0, Culture=neutral, PublicKeyToken=0738eb9f132ed756">
      <HintPath>..\packages\Mono.Cecil.0.9.6.4\lib\net45\Mono.Cecil.Pdb.dll</HintPath>
      <EmbedInteropTypes>False</EmbedInteropTypes>
    </Reference>
    <Reference Include="Mono.Cecil.Rocks, Version=0.9.6.0, Culture=neutral, PublicKeyToken=0738eb9f132ed756">
      <HintPath>..\packages\Mono.Cecil.0.9.6.4\lib\net45\Mono.Cecil.Rocks.dll</HintPath>
      <EmbedInteropTypes>False</EmbedInteropTypes>
    </Reference>
    <Reference Include="NVorbis, Version=0.8.5.0, Culture=neutral, PublicKeyToken=null">
      <HintPath>..\packages\NVorbis.0.8.5.0\lib\NVorbis.dll</HintPath>
      <EmbedInteropTypes>False</EmbedInteropTypes>
    </Reference>
    <Reference Include="AssimpNet, Version=3.3.2.0, Culture=neutral, PublicKeyToken=3edc10cb77b1bca2">
      <HintPath>..\packages\AssimpNet.3.3.2\lib\net45\AssimpNet.dll</HintPath>
      <EmbedInteropTypes>False</EmbedInteropTypes>
    </Reference>
    <Reference Include="ZeroFormatter, Version=1.6.4.0, Culture=neutral, processorArchitecture=MSIL">
      <HintPath>..\packages\ZeroFormatter.1.6.4\lib\net45\ZeroFormatter.dll</HintPath>
    </Reference>
    <Reference Include="ZeroFormatter.Interfaces, Version=1.6.4.0, Culture=neutral, processorArchitecture=MSIL">
      <HintPath>..\packages\ZeroFormatter.Interfaces.1.6.4\lib\net45\ZeroFormatter.Interfaces.dll</HintPath>
    </Reference>
  </ItemGroup>
  <ItemGroup>
    <Compile Include="Application.cs" />
    <Compile Include="Assets\AssetsManager.cs" />
    <Compile Include="Assets\AssetTypes.cs" />
    <Compile Include="Assets\IAsset.cs" />
    <Compile Include="Assets\Material\MaterialData.cs" />
    <Compile Include="Assets\Material\ShaderData.cs" />
    <Compile Include="Assets\MeshAsset.cs" />
    <Compile Include="Assets\Mesh\MeshData.cs" />
    <Compile Include="Assets\TextureAsset.cs" />
    <Compile Include="Assets\Texture\TextureData.cs" />
    <Compile Include="Assets\Texture\TextureFilterMode.cs" />
    <Compile Include="Assets\Texture\TextureType.cs" />
    <Compile Include="Assets\Texture\TextureWrapMode.cs" />
    <Compile Include="Audio\AudioCapture.cs" />
    <Compile Include="Audio\AudioContext.cs" />
    <Compile Include="Audio\AudioContextException.cs" />
    <Compile Include="Audio\AudioDeviceEnumerator.cs" />
    <Compile Include="Audio\AudioDeviceErrorChecker.cs" />
    <Compile Include="Audio\AudioDeviceException.cs" />
    <Compile Include="Audio\AudioException.cs" />
    <Compile Include="Audio\AudioRolloffAlgorithm.cs" />
    <Compile Include="Audio\AudioValueException.cs" />
    <Compile Include="Audio\OpenAL\Alc\Alc.cs" />
    <Compile Include="Audio\OpenAL\Alc\AlcEnums.cs" />
    <Compile Include="Audio\OpenAL\ALUtils.cs" />
    <Compile Include="Audio\OpenAL\AL\AL.cs" />
    <Compile Include="Audio\OpenAL\AL\ALEnums.cs" />
    <Compile Include="Audio\OpenAL\AL\EffectsExtension.cs" />
    <Compile Include="Audio\OpenAL\AL\EffectsExtensionEnums.cs" />
    <Compile Include="Audio\OpenAL\AL\EffectsExtensionPresets.cs" />
    <Compile Include="Audio\OpenAL\AL\XRamExtension.cs" />
    <Compile Include="ContextHandle.cs" />
    <Compile Include="Engine.cs" />
    <Compile Include="Audio\AudioSourceState.cs" />
    <Compile Include="GameWindow.cs" />
    <Compile Include="Game\Components\Audio\AudioClip.cs" />
    <Compile Include="Game\Components\Audio\AudioListener.cs" />
    <Compile Include="Game\Components\Audio\AudioReverbZone.cs" />
    <Compile Include="Game\Components\Audio\AudioSource.cs" />
    <Compile Include="Game\Components\Lightning\Light.cs" />
    <Compile Include="Game\Components\Physics\BoxCollider.cs" />
    <Compile Include="Game\Components\Physics\CapsuleCollider.cs" />
    <Compile Include="Game\Components\Physics\MeshCollider.cs" />
    <Compile Include="Game\Components\Physics\PlaneCollider.cs" />
    <Compile Include="Game\Components\Physics\RigidBody.cs" />
    <Compile Include="Game\Components\Physics\SphereCollider.cs" />
    <Compile Include="Game\Components\Rendering\Camera.cs" />
    <Compile Include="Game\Components\Rendering\Material.cs" />
    <Compile Include="Game\Components\Rendering\MeshRenderer.cs" />
    <Compile Include="Game\Components\UI\Button.cs" />
    <Compile Include="Game\Components\UI\Checkbox.cs" />
    <Compile Include="Game\Components\UI\ListBox.cs" />
    <Compile Include="Game\Components\UI\Text.cs" />
    <Compile Include="Game\Components\UI\TextInput.cs" />
    <Compile Include="Game\Shaders\DiffuseShaderProgram.cs" />
    <Compile Include="Game\Shaders\DiffuseSpecularEmissiveShaderProgram.cs" />
    <Compile Include="Game\Shaders\FontShaderProgram.cs" />
    <Compile Include="Game\Shaders\ColoredUIShaderProgram.cs" />
    <Compile Include="Game\Shaders\ShadowMapDepthShaderProgram.cs" />
    <Compile Include="Game\UIComponent.cs" />
    <Compile Include="Graphics\Buffers\Data\CameraBufferData.cs" />
    <Compile Include="Graphics\Buffers\Data\UBOData.cs" />
    <Compile Include="Graphics\Buffers\Data\MatricesBufferData.cs" />
    <Compile Include="Graphics\Buffers\FBO.cs" />
    <Compile Include="Graphics\Buffers\UBO.cs" />
    <Compile Include="Graphics\Buffers\UBV.cs" />
    <Compile Include="Graphics\Buffers\VAO.cs" />
    <Compile Include="Graphics\Buffers\VBO.cs" />
    <Compile Include="Imaging\DevIL\Collections.cs" />
    <Compile Include="Imaging\DevIL\FilterEngine.cs" />
    <Compile Include="Imaging\DevIL\Image.cs" />
    <Compile Include="Imaging\DevIL\ImageData.cs" />
    <Compile Include="Imaging\DevIL\ImageExporter.cs" />
    <Compile Include="Imaging\DevIL\ImageImporter.cs" />
    <Compile Include="Imaging\DevIL\ImageStates.cs" />
    <Compile Include="Imaging\DevIL\ManagedImage.cs" />
    <Compile Include="Imaging\DevIL\MemoryHelper.cs" />
    <Compile Include="Imaging\DevIL\TransformEngine.cs" />
    <Compile Include="Imaging\DevIL\Unmanaged\Enums.cs" />
    <Compile Include="Imaging\DevIL\Unmanaged\IL.cs" />
    <Compile Include="Imaging\DevIL\Unmanaged\ILDefines.cs" />
    <Compile Include="Imaging\DevIL\Unmanaged\ILU.cs" />
    <Compile Include="Imaging\DevIL\Unmanaged\ILUDefines.cs" />
    <Compile Include="Imaging\DevIL\Unmanaged\Structures.cs" />
    <Compile Include="Inputs\JoystickAxis.cs" />
    <Compile Include="Inputs\JoystickButton.cs" />
    <Compile Include="Inputs\JoystickState.cs" />
    <Compile Include="IO\FileSystemManager.cs" />
    <Compile Include="Rendering\IRenderer.cs" />
    <Compile Include="Rendering\MaterialBlendMode.cs" />
    <Compile Include="Rendering\MaterialShadingMode.cs" />
    <Compile Include="Rendering\Shadows\DirectionalShadowMap.cs" />
    <Compile Include="Rendering\Shadows\IShadowMap.cs" />
    <Compile Include="Rendering\Shadows\OmnidirectionalShadowMap.cs" />
    <Compile Include="Rendering\Shadows\ShadowMapBoundingBox.cs" />
    <Compile Include="Rendering\Shadows\ShadowMapQuality.cs" />
    <Compile Include="Rendering\Shadows\ShadowsRenderer.cs" />
    <Compile Include="Rendering\UniformBufferObjectIndex.cs" />
    <Compile Include="Shaders\Samples\Fragment Shaders\DiffuseFragmentShader.cs" />
    <Compile Include="Shaders\Samples\Fragment Shaders\DiffuseSpecularEmissiveFragmentShader.cs" />
    <Compile Include="Shaders\Samples\Fragment Shaders\FontFragmentShader.cs" />
    <Compile Include="Shaders\Samples\Fragment Shaders\ColoredUIFragmentShader.cs" />
    <Compile Include="Shaders\Samples\Fragment Shaders\ShadowMapDepthFragmentShader.cs" />
    <Compile Include="Shaders\Samples\Geometry Shaders\ObjectExploderGeometryShader.cs" />
    <Compile Include="Shaders\Samples\Vertex Shaders\FontVertexShader.cs" />
    <Compile Include="Imaging\Enums.cs" />
    <Compile Include="Imaging\Image.cs" />
    <Compile Include="Inputs\KeyboardKeyEventArgs.cs" />
    <Compile Include="Inputs\TextInputEventArgs.cs" />
    <Compile Include="Inputs\MouseButtonEventArgs.cs" />
    <Compile Include="Inputs\MouseMoveEventArgs.cs" />
    <Compile Include="Inputs\MouseState.cs" />
    <Compile Include="Inputs\MouseWheelEventArgs.cs" />
    <Compile Include="Math\AffineTransform.cs" />
    <Compile Include="Math\BoundingBox.cs" />
    <Compile Include="Math\BoundingSphere.cs" />
    <Compile Include="Math\ContainmentType.cs" />
    <Compile Include="Math\MathChecker.cs" />
    <Compile Include="Math\Matrix2x3f.cs" />
    <Compile Include="Math\Matrix3x2f.cs" />
    <Compile Include="Math\Plane.cs" />
    <Compile Include="Math\Ray.cs" />
    <Compile Include="Math\Rectangled.cs" />
    <Compile Include="Math\Rectanglef.cs" />
    <Compile Include="Math\RigidTransform.cs" />
    <Compile Include="Math\Sized.cs" />
    <Compile Include="Monitor.cs" />
    <Compile Include="MouseEnterEventArgs.cs" />
    <Compile Include="MouseLeaveEventArgs.cs" />
    <Compile Include="Physics\BroadPhaseEntries\BroadPhaseEntry.cs" />
    <Compile Include="Physics\BroadPhaseEntries\Collidable.cs" />
    <Compile Include="Physics\BroadPhaseEntries\CollidableCollection.cs" />
    <Compile Include="Physics\BroadPhaseEntries\CollidablePair.cs" />
    <Compile Include="Physics\BroadPhaseEntries\DetectorVolume.cs" />
    <Compile Include="Physics\BroadPhaseEntries\EntityCollidableCollection.cs" />
    <Compile Include="Physics\BroadPhaseEntries\Events\CollisionEventTypes.cs" />
    <Compile Include="Physics\BroadPhaseEntries\Events\CompoundEventManager.cs" />
    <Compile Include="Physics\BroadPhaseEntries\Events\ContactEventManager.cs" />
    <Compile Include="Physics\BroadPhaseEntries\Events\EntryEventManager.cs" />
    <Compile Include="Physics\BroadPhaseEntries\Events\IContactEventTriggerer.cs" />
    <Compile Include="Physics\BroadPhaseEntries\Events\IEntryEventTriggerer.cs" />
    <Compile Include="Physics\BroadPhaseEntries\InstancedMesh.cs" />
    <Compile Include="Physics\BroadPhaseEntries\MobileCollidables\CompoundCollidable.cs" />
    <Compile Include="Physics\BroadPhaseEntries\MobileCollidables\CompoundHelper.cs" />
    <Compile Include="Physics\BroadPhaseEntries\MobileCollidables\CompoundHierarchy.cs" />
    <Compile Include="Physics\BroadPhaseEntries\MobileCollidables\ConvexCollidable.cs" />
    <Compile Include="Physics\BroadPhaseEntries\MobileCollidables\EntityCollidable.cs" />
    <Compile Include="Physics\BroadPhaseEntries\MobileCollidables\MobileCollidable.cs" />
    <Compile Include="Physics\BroadPhaseEntries\MobileCollidables\MobileMeshCollidable.cs" />
    <Compile Include="Physics\BroadPhaseEntries\MobileCollidables\TriangleCollidable.cs" />
    <Compile Include="Physics\BroadPhaseEntries\StaticCollidable.cs" />
    <Compile Include="Physics\BroadPhaseEntries\StaticGroup.cs" />
    <Compile Include="Physics\BroadPhaseEntries\StaticMesh.cs" />
    <Compile Include="Physics\BroadPhaseEntries\Terrain.cs" />
    <Compile Include="Physics\BroadPhaseSystems\BroadPhase.cs" />
    <Compile Include="Physics\BroadPhaseSystems\BroadPhaseOverlap.cs" />
    <Compile Include="Physics\BroadPhaseSystems\BruteForce.cs" />
    <Compile Include="Physics\BroadPhaseSystems\Hierarchies\DynamicHierarchy.cs" />
    <Compile Include="Physics\BroadPhaseSystems\Hierarchies\DynamicHierarchyNode.cs" />
    <Compile Include="Physics\BroadPhaseSystems\Hierarchies\DynamicHierarchyQueryAccelerator.cs" />
    <Compile Include="Physics\BroadPhaseSystems\IBoundingBoxOwner.cs" />
    <Compile Include="Physics\BroadPhaseSystems\IBroadPhaseEntryOwner.cs" />
    <Compile Include="Physics\BroadPhaseSystems\IQueryAccelerator.cs" />
    <Compile Include="Physics\BroadPhaseSystems\SortAndSweep\Grid2DEntry.cs" />
    <Compile Include="Physics\BroadPhaseSystems\SortAndSweep\Grid2DSortAndSweep.cs" />
    <Compile Include="Physics\BroadPhaseSystems\SortAndSweep\Grid2DSortAndSweepQueryAccelerator.cs" />
    <Compile Include="Physics\BroadPhaseSystems\SortAndSweep\GridCell2D.cs" />
    <Compile Include="Physics\BroadPhaseSystems\SortAndSweep\SortAndSweep1D.cs" />
    <Compile Include="Physics\BroadPhaseSystems\SortAndSweep\SortedGrid2DSet.cs" />
    <Compile Include="Physics\Character\CharacterContactCategorizer.cs" />
    <Compile Include="Physics\Character\CharacterContactPositionState.cs" />
    <Compile Include="Physics\Character\CharacterController.cs" />
    <Compile Include="Physics\Character\CharacterPairLocker.cs" />
    <Compile Include="Physics\Character\HorizontalMotionConstraint.cs" />
    <Compile Include="Physics\Character\ICharacterTag.cs" />
    <Compile Include="Physics\Character\MovementMode.cs" />
    <Compile Include="Physics\Character\QueryManager.cs" />
    <Compile Include="Physics\Character\SphereCharacterController.cs" />
    <Compile Include="Physics\Character\StanceManager.cs" />
    <Compile Include="Physics\Character\StepManager.cs" />
    <Compile Include="Physics\Character\SupportFinder.cs" />
    <Compile Include="Physics\Character\VerticalMotionConstraint.cs" />
    <Compile Include="Physics\Collider.cs" />
    <Compile Include="Game\GameElementCollection.cs" />
    <Compile Include="Game\GameSettings.cs" />
    <Compile Include="Game\IComponent.cs" />
    <Compile Include="Physics\CollisionRuleManagement\CollisionGroup.cs" />
    <Compile Include="Physics\CollisionRuleManagement\CollisionGroupPair.cs" />
    <Compile Include="Physics\CollisionRuleManagement\CollisionRule.cs" />
    <Compile Include="Physics\CollisionRuleManagement\CollisionRules.cs" />
    <Compile Include="Physics\CollisionRuleManagement\ICollisionRulesOwner.cs" />
    <Compile Include="Physics\CollisionShapes\CollisionShape.cs" />
    <Compile Include="Physics\CollisionShapes\CompoundShape.cs" />
    <Compile Include="Physics\CollisionShapes\ConvexShapes\BoxShape.cs" />
    <Compile Include="Physics\CollisionShapes\ConvexShapes\CapsuleShape.cs" />
    <Compile Include="Physics\CollisionShapes\ConvexShapes\ConeShape.cs" />
    <Compile Include="Physics\CollisionShapes\ConvexShapes\ConvexHullShape.cs" />
    <Compile Include="Physics\CollisionShapes\ConvexShapes\ConvexShape.cs" />
    <Compile Include="Physics\CollisionShapes\ConvexShapes\ConvexShapeDescription.cs" />
    <Compile Include="Physics\CollisionShapes\ConvexShapes\CylinderShape.cs" />
    <Compile Include="Physics\CollisionShapes\ConvexShapes\InertiaHelper.cs" />
    <Compile Include="Physics\CollisionShapes\ConvexShapes\MinkowskiSumShape.cs" />
    <Compile Include="Physics\CollisionShapes\ConvexShapes\SphereShape.cs" />
    <Compile Include="Physics\CollisionShapes\ConvexShapes\TransformableShape.cs" />
    <Compile Include="Physics\CollisionShapes\ConvexShapes\TriangleShape.cs" />
    <Compile Include="Physics\CollisionShapes\ConvexShapes\WrappedShape.cs" />
    <Compile Include="Physics\CollisionShapes\EntityShape.cs" />
    <Compile Include="Physics\CollisionShapes\EntityShapeVolumeDescription.cs" />
    <Compile Include="Physics\CollisionShapes\InstancedMeshShape.cs" />
    <Compile Include="Physics\CollisionShapes\MobileMeshShape.cs" />
    <Compile Include="Physics\CollisionShapes\ShapeDistributionInformation.cs" />
    <Compile Include="Physics\CollisionShapes\StaticGroupShape.cs" />
    <Compile Include="Physics\CollisionShapes\StaticMeshShape.cs" />
    <Compile Include="Physics\CollisionShapes\TerrainShape.cs" />
    <Compile Include="Physics\CollisionTests\CollisionAlgorithms\BoxBoxCollider.cs" />
    <Compile Include="Physics\CollisionTests\CollisionAlgorithms\BoxSphereTester.cs" />
    <Compile Include="Physics\CollisionTests\CollisionAlgorithms\GeneralConvexPairTester.cs" />
    <Compile Include="Physics\CollisionTests\CollisionAlgorithms\GJK\GJKToolbox.cs" />
    <Compile Include="Physics\CollisionTests\CollisionAlgorithms\GJK\PairSimplex.cs" />
    <Compile Include="Physics\CollisionTests\CollisionAlgorithms\GJK\RaySimplex.cs" />
    <Compile Include="Physics\CollisionTests\CollisionAlgorithms\GJK\SimpleSimplex.cs" />
    <Compile Include="Physics\CollisionTests\CollisionAlgorithms\MinkowskiToolbox.cs" />
    <Compile Include="Physics\CollisionTests\CollisionAlgorithms\MPRToolbox.cs" />
    <Compile Include="Physics\CollisionTests\CollisionAlgorithms\SphereTester.cs" />
    <Compile Include="Physics\CollisionTests\CollisionAlgorithms\TriangleConvexPairTester.cs" />
    <Compile Include="Physics\CollisionTests\CollisionAlgorithms\TrianglePairTester.cs" />
    <Compile Include="Physics\CollisionTests\CollisionAlgorithms\TriangleSpherePairTester.cs" />
    <Compile Include="Physics\CollisionTests\CollisionAlgorithms\TriangleTrianglePairTester.cs" />
    <Compile Include="Physics\CollisionTests\Contact.cs" />
    <Compile Include="Physics\CollisionTests\ContactData.cs" />
    <Compile Include="Physics\CollisionTests\ContactReducer.cs" />
    <Compile Include="Physics\CollisionTests\ContactRefresher.cs" />
    <Compile Include="Physics\CollisionTests\ContactSupplementData.cs" />
    <Compile Include="Physics\CollisionTests\Manifolds\BoxContactManifold.cs" />
    <Compile Include="Physics\CollisionTests\Manifolds\BoxSphereContactManifold.cs" />
    <Compile Include="Physics\CollisionTests\Manifolds\ContactManifold.cs" />
    <Compile Include="Physics\CollisionTests\Manifolds\GeneralConvexContactManifold.cs" />
    <Compile Include="Physics\CollisionTests\Manifolds\InstancedMeshContactManifold.cs" />
    <Compile Include="Physics\CollisionTests\Manifolds\InstancedMeshConvexContactManifold.cs" />
    <Compile Include="Physics\CollisionTests\Manifolds\InstancedMeshSphereContactManifold.cs" />
    <Compile Include="Physics\CollisionTests\Manifolds\MobileMeshContactManifold.cs" />
    <Compile Include="Physics\CollisionTests\Manifolds\MobileMeshConvexContactManifold.cs" />
    <Compile Include="Physics\CollisionTests\Manifolds\MobileMeshSphereContactManifold.cs" />
    <Compile Include="Physics\CollisionTests\Manifolds\MobileMeshTriangleContactManifold.cs" />
    <Compile Include="Physics\CollisionTests\Manifolds\SphereContactManifold.cs" />
    <Compile Include="Physics\CollisionTests\Manifolds\StaticMeshContactManifold.cs" />
    <Compile Include="Physics\CollisionTests\Manifolds\StaticMeshConvexContactManifold.cs" />
    <Compile Include="Physics\CollisionTests\Manifolds\StaticMeshSphereContactManifold.cs" />
    <Compile Include="Physics\CollisionTests\Manifolds\TerrainContactManifold.cs" />
    <Compile Include="Physics\CollisionTests\Manifolds\TerrainConvexContactManifold.cs" />
    <Compile Include="Physics\CollisionTests\Manifolds\TerrainSphereContactManifold.cs" />
    <Compile Include="Physics\CollisionTests\Manifolds\TerrainVertexIndices.cs" />
    <Compile Include="Physics\CollisionTests\Manifolds\TriangleConvexContactManifold.cs" />
    <Compile Include="Physics\CollisionTests\Manifolds\TriangleMeshConvexContactManifold.cs" />
    <Compile Include="Physics\CollisionTests\VoronoiRegion.cs" />
    <Compile Include="Physics\Constraints\Collision\ContactFrictionConstraint.cs" />
    <Compile Include="Physics\Constraints\Collision\ContactManifoldConstraint.cs" />
    <Compile Include="Physics\Constraints\Collision\ContactManifoldConstraintGroup.cs" />
    <Compile Include="Physics\Constraints\Collision\ContactPenetrationConstraint.cs" />
    <Compile Include="Physics\Constraints\Collision\ConvexContactManifoldConstraint.cs" />
    <Compile Include="Physics\Constraints\Collision\NonConvexContactManifoldConstraint.cs" />
    <Compile Include="Physics\Constraints\Collision\SlidingFrictionTwoAxis.cs" />
    <Compile Include="Physics\Constraints\Collision\TwistFrictionConstraint.cs" />
    <Compile Include="Physics\Constraints\IJacobians.cs" />
    <Compile Include="Physics\Constraints\ISolverSettings.cs" />
    <Compile Include="Physics\Constraints\ISpringConstraint.cs" />
    <Compile Include="Physics\Constraints\IXDImpulseConstraint.cs" />
    <Compile Include="Physics\Constraints\JointTransform.cs" />
    <Compile Include="Physics\Constraints\SingleEntity\MaximumAngularVelocityConstraint.cs" />
    <Compile Include="Physics\Constraints\SingleEntity\MaximumLinearVelocityConstraint.cs" />
    <Compile Include="Physics\Constraints\SingleEntity\SingleEntityAngularMotor.cs" />
    <Compile Include="Physics\Constraints\SingleEntity\SingleEntityConstraint.cs" />
    <Compile Include="Physics\Constraints\SingleEntity\SingleEntityLinearMotor.cs" />
    <Compile Include="Physics\Constraints\Solver.cs" />
    <Compile Include="Physics\Constraints\SolverGroups\CustomizableSolverGroup.cs" />
    <Compile Include="Physics\Constraints\SolverGroups\LineSliderJoint.cs" />
    <Compile Include="Physics\Constraints\SolverGroups\PlaneSliderJoint.cs" />
    <Compile Include="Physics\Constraints\SolverGroups\PrismaticJoint.cs" />
    <Compile Include="Physics\Constraints\SolverGroups\RevoluteJoint.cs" />
    <Compile Include="Physics\Constraints\SolverGroups\SolverGroup.cs" />
    <Compile Include="Physics\Constraints\SolverGroups\SwivelHingeJoint.cs" />
    <Compile Include="Physics\Constraints\SolverGroups\UniversalJoint.cs" />
    <Compile Include="Physics\Constraints\SolverGroups\WeldJoint.cs" />
    <Compile Include="Physics\Constraints\SolverSettings.cs" />
    <Compile Include="Physics\Constraints\SolverUpdateable.cs" />
    <Compile Include="Physics\Constraints\SolverUpdateableChange.cs" />
    <Compile Include="Physics\Constraints\SpringSettings.cs" />
    <Compile Include="Physics\Constraints\TwoEntity\JointLimits\DistanceLimit.cs" />
    <Compile Include="Physics\Constraints\TwoEntity\JointLimits\EllipseSwingLimit.cs" />
    <Compile Include="Physics\Constraints\TwoEntity\JointLimits\JointLimit.cs" />
    <Compile Include="Physics\Constraints\TwoEntity\JointLimits\LinearAxisLimit.cs" />
    <Compile Include="Physics\Constraints\TwoEntity\JointLimits\RevoluteLimit.cs" />
    <Compile Include="Physics\Constraints\TwoEntity\JointLimits\SwingLimit.cs" />
    <Compile Include="Physics\Constraints\TwoEntity\JointLimits\TwistLimit.cs" />
    <Compile Include="Physics\Constraints\TwoEntity\Joints\BallSocketJoint.cs" />
    <Compile Include="Physics\Constraints\TwoEntity\Joints\DistanceJoint.cs" />
    <Compile Include="Physics\Constraints\TwoEntity\Joints\Joint.cs" />
    <Compile Include="Physics\Constraints\TwoEntity\Joints\NoRotationJoint.cs" />
    <Compile Include="Physics\Constraints\TwoEntity\Joints\PointOnLineJoint.cs" />
    <Compile Include="Physics\Constraints\TwoEntity\Joints\PointOnPlaneJoint.cs" />
    <Compile Include="Physics\Constraints\TwoEntity\Joints\RevoluteAngularJoint.cs" />
    <Compile Include="Physics\Constraints\TwoEntity\Joints\SwivelHingeAngularJoint.cs" />
    <Compile Include="Physics\Constraints\TwoEntity\Joints\TwistJoint.cs" />
    <Compile Include="Physics\Constraints\TwoEntity\Motors\AngularMotor.cs" />
    <Compile Include="Physics\Constraints\TwoEntity\Motors\LinearAxisMotor.cs" />
    <Compile Include="Physics\Constraints\TwoEntity\Motors\Motor.cs" />
    <Compile Include="Physics\Constraints\TwoEntity\Motors\MotorSettings.cs" />
    <Compile Include="Physics\Constraints\TwoEntity\Motors\RevoluteMotor.cs" />
    <Compile Include="Physics\Constraints\TwoEntity\Motors\TwistMotor.cs" />
    <Compile Include="Physics\Constraints\TwoEntity\TwoEntityConstraint.cs" />
    <Compile Include="Physics\ContainmentType.cs" />
    <Compile Include="Physics\DataStructures\BoundingBoxTree.cs" />
    <Compile Include="Physics\DataStructures\MeshBoundingBoxTree.cs" />
    <Compile Include="Physics\DataStructures\MeshBoundingBoxTreeData.cs" />
    <Compile Include="Physics\DataStructures\StaticMeshData.cs" />
    <Compile Include="Physics\DataStructures\TransformableMeshData.cs" />
    <Compile Include="Physics\DataStructures\TreeOverlapPair.cs" />
    <Compile Include="Physics\DataStructures\TriangleMesh.cs" />
    <Compile Include="Physics\DeactivationManagement\DeactivationManager.cs" />
    <Compile Include="Physics\DeactivationManagement\ISimulationIslandConnection.cs" />
    <Compile Include="Physics\DeactivationManagement\ISimulationIslandConnectionOwner.cs" />
    <Compile Include="Physics\DeactivationManagement\ISimulationIslandMemberOwner.cs" />
    <Compile Include="Physics\DeactivationManagement\SimulationIsland.cs" />
    <Compile Include="Physics\DeactivationManagement\SimulationIslandConnection.cs" />
    <Compile Include="Physics\DeactivationManagement\SimulationIslandMember.cs" />
    <Compile Include="Physics\DeactivationManagement\SimulationIslandMemberList.cs" />
    <Compile Include="Physics\Entities\Entity.cs" />
    <Compile Include="Physics\Entities\EntityBase.cs" />
    <Compile Include="Physics\Entities\EntityConstraintCollection.cs" />
    <Compile Include="Physics\Entities\EntitySolverUpdateableCollection.cs" />
    <Compile Include="Physics\Entities\MorphableEntity.cs" />
    <Compile Include="Physics\Entities\Prefabs\Box.cs" />
    <Compile Include="Physics\Entities\Prefabs\Capsule.cs" />
    <Compile Include="Physics\Entities\Prefabs\CompoundBody.cs" />
    <Compile Include="Physics\Entities\Prefabs\Cone.cs" />
    <Compile Include="Physics\Entities\Prefabs\ConvexHull.cs" />
    <Compile Include="Physics\Entities\Prefabs\Cylinder.cs" />
    <Compile Include="Physics\Entities\Prefabs\MinkowskiSum.cs" />
    <Compile Include="Physics\Entities\Prefabs\MobileMesh.cs" />
    <Compile Include="Physics\Entities\Prefabs\Sphere.cs" />
    <Compile Include="Physics\Entities\Prefabs\TransformableEntity.cs" />
    <Compile Include="Physics\Entities\Prefabs\Triangle.cs" />
    <Compile Include="Physics\Entities\Prefabs\WrappedBody.cs" />
    <Compile Include="Physics\EntityStateManagement\BufferedStatesAccessor.cs" />
    <Compile Include="Physics\EntityStateManagement\BufferedStatesManager.cs" />
    <Compile Include="Physics\EntityStateManagement\EntityBufferedStates.cs" />
    <Compile Include="Physics\EntityStateManagement\EntityStateReadBuffers.cs" />
    <Compile Include="Physics\EntityStateManagement\EntityStateWriteBuffer.cs" />
    <Compile Include="Physics\EntityStateManagement\InterpolatedStatesAccessor.cs" />
    <Compile Include="Physics\EntityStateManagement\InterpolatedStatesManager.cs" />
    <Compile Include="Physics\EntityStateManagement\MotionState.cs" />
    <Compile Include="Physics\Ik\ActiveSet.cs" />
    <Compile Include="Physics\Ik\AngularPlaneControl.cs" />
    <Compile Include="Physics\Ik\Bone.cs" />
    <Compile Include="Physics\Ik\Control.cs" />
    <Compile Include="Physics\Ik\DragControl.cs" />
    <Compile Include="Physics\Ik\IKAngularJoint.cs" />
    <Compile Include="Physics\Ik\IKBallSocketJoint.cs" />
    <Compile Include="Physics\Ik\IKConstraint.cs" />
    <Compile Include="Physics\Ik\IKDistanceJoint.cs" />
    <Compile Include="Physics\Ik\IKDistanceLimit.cs" />
    <Compile Include="Physics\Ik\IKJoint.cs" />
    <Compile Include="Physics\Ik\IKLimit.cs" />
    <Compile Include="Physics\Ik\IKLinearAxisLimit.cs" />
    <Compile Include="Physics\Ik\IKPointOnLineJoint.cs" />
    <Compile Include="Physics\Ik\IKPointOnPlaneJoint.cs" />
    <Compile Include="Physics\Ik\IKRevoluteJoint.cs" />
    <Compile Include="Physics\Ik\IKSolver.cs" />
    <Compile Include="Physics\Ik\IKSwingLimit.cs" />
    <Compile Include="Physics\Ik\IKSwivelHingeJoint.cs" />
    <Compile Include="Physics\Ik\IKTwistJoint.cs" />
    <Compile Include="Physics\Ik\IKTwistLimit.cs" />
    <Compile Include="Physics\Ik\RevoluteControl.cs" />
    <Compile Include="Physics\Ik\SingleBoneAngularMotor.cs" />
    <Compile Include="Physics\Ik\SingleBoneAngularPlaneConstraint.cs" />
    <Compile Include="Physics\Ik\SingleBoneConstraint.cs" />
    <Compile Include="Physics\Ik\SingleBoneLinearMotor.cs" />
    <Compile Include="Physics\Ik\SingleBoneRevoluteConstraint.cs" />
    <Compile Include="Physics\Ik\StateControl.cs" />
    <Compile Include="Physics\ISpaceObject.cs" />
    <Compile Include="Physics\Materials\InteractionProperties.cs" />
    <Compile Include="Physics\Materials\IPhysicsMaterialOwner.cs" />
    <Compile Include="Physics\Materials\PhysicsMaterialManager.cs" />
    <Compile Include="Physics\Materials\PhysicsMaterial.cs" />
    <Compile Include="Physics\Materials\PhysicsMaterialPair.cs" />
    <Compile Include="Physics\MultithreadedProcessingStage.cs" />
    <Compile Include="Physics\NarrowPhaseSystems\NarrowPhase.cs" />
    <Compile Include="Physics\NarrowPhaseSystems\NarrowPhaseHelper.cs" />
    <Compile Include="Physics\NarrowPhaseSystems\NarrowPhasePairFactory.cs" />
    <Compile Include="Physics\NarrowPhaseSystems\Pairs\BoxPairHandler.cs" />
    <Compile Include="Physics\NarrowPhaseSystems\Pairs\BoxSpherePairHandler.cs" />
    <Compile Include="Physics\NarrowPhaseSystems\Pairs\CollidablePairHandler.cs" />
    <Compile Include="Physics\NarrowPhaseSystems\Pairs\CompoundConvexPairHandler.cs" />
    <Compile Include="Physics\NarrowPhaseSystems\Pairs\CompoundGroupPairHandler.cs" />
    <Compile Include="Physics\NarrowPhaseSystems\Pairs\CompoundInstancedMeshPairHandler.cs" />
    <Compile Include="Physics\NarrowPhaseSystems\Pairs\CompoundMobileMeshPairHandler.cs" />
    <Compile Include="Physics\NarrowPhaseSystems\Pairs\CompoundPairHandler.cs" />
    <Compile Include="Physics\NarrowPhaseSystems\Pairs\CompoundStaticMeshPairHandler.cs" />
    <Compile Include="Physics\NarrowPhaseSystems\Pairs\CompoundTerrainPairHandler.cs" />
    <Compile Include="Physics\NarrowPhaseSystems\Pairs\ContactCollection.cs" />
    <Compile Include="Physics\NarrowPhaseSystems\Pairs\ContactInformation.cs" />
    <Compile Include="Physics\NarrowPhaseSystems\Pairs\ConvexConstraintPairHandler.cs" />
    <Compile Include="Physics\NarrowPhaseSystems\Pairs\ConvexPairHandler.cs" />
    <Compile Include="Physics\NarrowPhaseSystems\Pairs\DetectorVolumeCompoundPairHandler.cs" />
    <Compile Include="Physics\NarrowPhaseSystems\Pairs\DetectorVolumeConvexPairHandler.cs" />
    <Compile Include="Physics\NarrowPhaseSystems\Pairs\DetectorVolumeGroupPairHandler.cs" />
    <Compile Include="Physics\NarrowPhaseSystems\Pairs\DetectorVolumeMobileMeshPairHandler.cs" />
    <Compile Include="Physics\NarrowPhaseSystems\Pairs\DetectorVolumePairHandler.cs" />
    <Compile Include="Physics\NarrowPhaseSystems\Pairs\GeneralConvexPairHandler.cs" />
    <Compile Include="Physics\NarrowPhaseSystems\Pairs\GroupPairHandler.cs" />
    <Compile Include="Physics\NarrowPhaseSystems\Pairs\IDetectorVolumePairHandlerParent.cs" />
    <Compile Include="Physics\NarrowPhaseSystems\Pairs\InstancedMeshConvexPairHandler.cs" />
    <Compile Include="Physics\NarrowPhaseSystems\Pairs\InstancedMeshPairHandler.cs" />
    <Compile Include="Physics\NarrowPhaseSystems\Pairs\InstancedMeshSpherePairHandler.cs" />
    <Compile Include="Physics\NarrowPhaseSystems\Pairs\IPairHandlerParent.cs" />
    <Compile Include="Physics\NarrowPhaseSystems\Pairs\MeshGroupPairHandler.cs" />
    <Compile Include="Physics\NarrowPhaseSystems\Pairs\MobileMeshConvexPairHandler.cs" />
    <Compile Include="Physics\NarrowPhaseSystems\Pairs\MobileMeshInstancedMeshPairHandler.cs" />
    <Compile Include="Physics\NarrowPhaseSystems\Pairs\MobileMeshMeshPairHandler.cs" />
    <Compile Include="Physics\NarrowPhaseSystems\Pairs\MobileMeshMobileMeshPairHandler.cs" />
    <Compile Include="Physics\NarrowPhaseSystems\Pairs\MobileMeshPairHandler.cs" />
    <Compile Include="Physics\NarrowPhaseSystems\Pairs\MobileMeshSpherePairHandler.cs" />
    <Compile Include="Physics\NarrowPhaseSystems\Pairs\MobileMeshStaticMeshPairHandler.cs" />
    <Compile Include="Physics\NarrowPhaseSystems\Pairs\MobileMeshTerrainPairHandler.cs" />
    <Compile Include="Physics\NarrowPhaseSystems\Pairs\MobileMeshTrianglePairHandler.cs" />
    <Compile Include="Physics\NarrowPhaseSystems\Pairs\NarrowPhasePair.cs" />
    <Compile Include="Physics\NarrowPhaseSystems\Pairs\SpherePairHandler.cs" />
    <Compile Include="Physics\NarrowPhaseSystems\Pairs\StandardPairHandler.cs" />
    <Compile Include="Physics\NarrowPhaseSystems\Pairs\StaticGroupCompoundPairHandler.cs" />
    <Compile Include="Physics\NarrowPhaseSystems\Pairs\StaticGroupConvexPairHandler.cs" />
    <Compile Include="Physics\NarrowPhaseSystems\Pairs\StaticGroupMobileMeshPairHandler.cs" />
    <Compile Include="Physics\NarrowPhaseSystems\Pairs\StaticGroupPairHandler.cs" />
    <Compile Include="Physics\NarrowPhaseSystems\Pairs\StaticMeshConvexPairHandler.cs" />
    <Compile Include="Physics\NarrowPhaseSystems\Pairs\StaticMeshPairHandler.cs" />
    <Compile Include="Physics\NarrowPhaseSystems\Pairs\StaticMeshSpherePairHandler.cs" />
    <Compile Include="Physics\NarrowPhaseSystems\Pairs\TerrainConvexPairHandler.cs" />
    <Compile Include="Physics\NarrowPhaseSystems\Pairs\TerrainPairHandler.cs" />
    <Compile Include="Physics\NarrowPhaseSystems\Pairs\TerrainSpherePairHandler.cs" />
    <Compile Include="Physics\NarrowPhaseSystems\Pairs\TriangleConvexPairHandler.cs" />
    <Compile Include="Physics\OtherSpaceStages\BoundingBoxUpdater.cs" />
    <Compile Include="Physics\OtherSpaceStages\DeferredEventDispatcher.cs" />
    <Compile Include="Physics\OtherSpaceStages\ForceUpdater.cs" />
    <Compile Include="Physics\OtherSpaceStages\IDeferredEventCreator.cs" />
    <Compile Include="Physics\OtherSpaceStages\IDeferredEventCreatorOwner.cs" />
    <Compile Include="Physics\OtherSpaceStages\IForceUpdateable.cs" />
    <Compile Include="Physics\OtherSpaceStages\SpaceObjectBuffer.cs" />
    <Compile Include="Physics\Paths\CardinalSpline3D.cs" />
    <Compile Include="Physics\Paths\ConstantAngularSpeedCurve.cs" />
    <Compile Include="Physics\Paths\ConstantLinearSpeedCurve.cs" />
    <Compile Include="Physics\Paths\ConstantSpeedCurve.cs" />
    <Compile Include="Physics\Paths\Curve.cs" />
    <Compile Include="Physics\Paths\CurveControlPoint.cs" />
    <Compile Include="Physics\Paths\CurveControlPointList.cs" />
    <Compile Include="Physics\Paths\CurveEndpointBehavior.cs" />
    <Compile Include="Physics\Paths\FiniteDifferenceSpline3D.cs" />
    <Compile Include="Physics\Paths\HermiteCurve3D.cs" />
    <Compile Include="Physics\Paths\LinearInterpolationCurve3D.cs" />
    <Compile Include="Physics\Paths\Path following\EntityMover.cs" />
    <Compile Include="Physics\Paths\Path following\EntityRotator.cs" />
    <Compile Include="Physics\Paths\Path.cs" />
    <Compile Include="Physics\Paths\QuaternionSlerpCurve.cs" />
    <Compile Include="Physics\Paths\SpeedControlledCurve.cs" />
    <Compile Include="Physics\Paths\StepCurve1D.cs" />
    <Compile Include="Physics\Paths\VariableAngularSpeedCurve.cs" />
    <Compile Include="Physics\Paths\VariableLinearSpeedCurve.cs" />
    <Compile Include="Physics\Paths\VariableSpeedCurve.cs" />
    <Compile Include="Physics\PhysicsChecker.cs" />
    <Compile Include="Physics\PhysicsResources.cs" />
    <Compile Include="Physics\PhysicsThreadResources.cs" />
    <Compile Include="Physics\PositionUpdating\ContinuousPositionUpdater.cs" />
    <Compile Include="Physics\PositionUpdating\ICCDPositionUpdateable.cs" />
    <Compile Include="Physics\PositionUpdating\IPositionUpdateable.cs" />
    <Compile Include="Physics\PositionUpdating\PositionUpdater.cs" />
    <Compile Include="Physics\ProcessingStage.cs" />
    <Compile Include="Physics\RayCastResult.cs" />
    <Compile Include="Physics\Settings\CollisionDetectionSettings.cs" />
    <Compile Include="Physics\Settings\CollisionResponseSettings.cs" />
    <Compile Include="Physics\Settings\MotionSettings.cs" />
    <Compile Include="Physics\Space.cs" />
    <Compile Include="Physics\TimeStepSettings.cs" />
    <Compile Include="Physics\TriangleSidedness.cs" />
    <Compile Include="Physics\UpdateableSystems\CombinedUpdateable.cs" />
    <Compile Include="Physics\UpdateableSystems\FluidVolume.cs" />
    <Compile Include="Physics\UpdateableSystems\ForceFields\BoundingBoxForceFieldShape.cs" />
    <Compile Include="Physics\UpdateableSystems\ForceFields\BoundingSphereForceFieldShape.cs" />
    <Compile Include="Physics\UpdateableSystems\ForceFields\ForceField.cs" />
    <Compile Include="Physics\UpdateableSystems\ForceFields\ForceFieldShape.cs" />
    <Compile Include="Physics\UpdateableSystems\ForceFields\InfiniteForceFieldShape.cs" />
    <Compile Include="Physics\UpdateableSystems\ForceFields\VolumeForceFieldShape.cs" />
    <Compile Include="Physics\UpdateableSystems\IBeforeNarrowPhaseUpdateable.cs" />
    <Compile Include="Physics\UpdateableSystems\IBeforePositionUpdateUpdateable.cs" />
    <Compile Include="Physics\UpdateableSystems\IBeforeSolverUpdateable.cs" />
    <Compile Include="Physics\UpdateableSystems\IDuringForcesUpdateable.cs" />
    <Compile Include="Physics\UpdateableSystems\IEndOfFrameUpdateable.cs" />
    <Compile Include="Physics\UpdateableSystems\IEndOfTimeStepUpdateable.cs" />
    <Compile Include="Physics\UpdateableSystems\ISpaceUpdateable.cs" />
    <Compile Include="Physics\UpdateableSystems\Updateable.cs" />
    <Compile Include="Physics\UpdateableSystems\UpdateableManager.cs" />
    <Compile Include="Physics\UpdateableSystems\UpdateableManagers.cs" />
    <Compile Include="Physics\Utilities\ConvexHullHelper.cs" />
    <Compile Include="Physics\Utilities\ConvexHullHelper.Pruning.cs" />
    <Compile Include="Physics\Utilities\PermutationMapper.cs" />
    <Compile Include="Physics\Utilities\RayHit.cs" />
    <Compile Include="Physics\Utilities\Toolbox.cs" />
    <Compile Include="Physics\Vehicle\CylinderCastWheelShape.cs" />
    <Compile Include="Physics\Vehicle\RaycastWheelShape.cs" />
    <Compile Include="Physics\Vehicle\Vehicle.cs" />
    <Compile Include="Physics\Vehicle\Wheel.cs" />
    <Compile Include="Physics\Vehicle\WheelBrake.cs" />
    <Compile Include="Physics\Vehicle\WheelDrivingMotor.cs" />
    <Compile Include="Physics\Vehicle\WheelFrictionBlender.cs" />
    <Compile Include="Physics\Vehicle\WheelShape.cs" />
    <Compile Include="Physics\Vehicle\WheelSlidingFriction.cs" />
    <Compile Include="Physics\Vehicle\WheelSuspension.cs" />
    <Compile Include="Shaders\Samples\Vertex Shaders\ColoredUIVertexShader.cs" />
<<<<<<< HEAD
    <Compile Include="Shaders\Samples\Vertex Shaders\ShadowMapDepthVertexShader.cs" />
=======
    <Compile Include="UI\ListBoxChangeEventArgs.cs" />
>>>>>>> 11e804d2
    <Compile Include="UI\Origin.cs" />
    <Compile Include="Rendering\Fonts\Character.cs" />
    <Compile Include="Rendering\Fonts\FontRendererConfiguration.cs" />
    <Compile Include="Rendering\Fonts\FontRenderingProjectionMethod.cs" />
    <Compile Include="Rendering\Fonts\FontStyle.cs" />
    <Compile Include="Rendering\Fonts\FontType.cs" />
    <Compile Include="Rendering\Fonts\FreeTypeFont.cs" />
    <Compile Include="Rendering\Fonts\IFont.cs" />
    <Compile Include="Rendering\Fonts\TextAlignement.cs" />
    <Compile Include="Rendering\Fonts\TextWrapMode.cs" />
    <Compile Include="Rendering\IRenderable.cs" />
    <Compile Include="Game\LightType.cs" />
    <Compile Include="Game\PostEffectMode.cs" />
    <Compile Include="Rendering\IPostRenderable.cs" />
    <Compile Include="Rendering\RenderableCollection.cs" />
    <Compile Include="Rendering\RendererManager.cs" />
    <Compile Include="Game\Scene.cs" />
    <Compile Include="Game\Shaders\BumpedDiffuseShaderProgram.cs" />
    <Compile Include="Game\Shaders\RenderTextureShaderProgram.cs" />
    <Compile Include="Graphics\Color3.cs" />
    <Compile Include="Graphics\Cursor.cs" />
    <Compile Include="BlittableValueType.cs" />
    <Compile Include="Game\Component.cs" />
    <Compile Include="Game\Transform.cs" />
    <Compile Include="Game\Game.cs" />
    <Compile Include="Game\GameElement.cs" />
    <Compile Include="Graphics\Color4.cs" />
    <Compile Include="Imaging\Cubemap.cs" />
    <Compile Include="Graphics\Geometry.cs" />
    <Compile Include="Graphics\MeshEntry.cs" />
    <Compile Include="Graphics\MeshFactory.cs" />
    <Compile Include="Graphics\MeshImporter.cs" />
    <Compile Include="Graphics\MeshTransformation.cs" />
    <Compile Include="Game\Shaders\CubemapShaderProgram.cs" />
    <Compile Include="Shaders\Samples\Fragment Shaders\CubemapFragmentShader.cs" />
    <Compile Include="Shaders\Samples\Fragment Shaders\GrassFragmentShader.cs" />
    <Compile Include="Shaders\Samples\Fragment Shaders\RenderTextureFragmentShader.cs" />
    <Compile Include="Shaders\Samples\Fragment Shaders\BumpedDiffuseFragmentShader.cs" />
    <Compile Include="Shaders\Samples\Vertex Shaders\CubemapVertexShader.cs" />
    <Compile Include="Shaders\Samples\Vertex Shaders\GrassVertexShader.cs" />
    <Compile Include="Shaders\Samples\Vertex Shaders\RenderTextureVertexShader.cs" />
    <Compile Include="Imaging\Texture.cs" />
    <Compile Include="Inputs\CursorState.cs" />
    <Compile Include="Inputs\InputState.cs" />
    <Compile Include="Inputs\JoystickDevice.cs" />
    <Compile Include="Inputs\KeyCode.cs" />
    <Compile Include="Inputs\SpecialKeys.cs" />
    <Compile Include="Inputs\MouseButton.cs" />
    <Compile Include="Physics\ColliderShapes.cs" />
    <Compile Include="Rendering\RendererBackupMode.cs" />
    <Compile Include="Rendering\ViewportChangedEventArgs.cs" />
    <Compile Include="ResizeEventArgs.cs" />
    <Compile Include="ScreenMode.cs" />
    <Compile Include="Resources\AssetsManager.cs" />
    <Compile Include="Resources\BufferPool.cs" />
    <Compile Include="Resources\BufferPools.cs" />
    <Compile Include="Resources\CommonResources.cs" />
    <Compile Include="Resources\LockingBufferPool.cs" />
    <Compile Include="Resources\LockingResourcePool.cs" />
    <Compile Include="Resources\ResourcePool.cs" />
    <Compile Include="Resources\UnsafeResourcePool.cs" />
    <Compile Include="Threading\IParallelLooper.cs" />
    <Compile Include="Threading\ParallelLooper.cs" />
    <Compile Include="Threading\ParallelLoopWorker.cs" />
    <Compile Include="Threading\SpinLock.cs" />
    <Compile Include="Threading\ThreadsManager.cs" />
    <Compile Include="UI\Anchor.cs" />
    <Compile Include="UI\TextChangeEventArgs.cs" />
    <Compile Include="Utils\ConvertX.cs" />
    <Compile Include="Utils\CPUInfo.cs" />
    <Compile Include="Utils\DataStructures\ConcurrentDeque.cs" />
    <Compile Include="Utils\DataStructures\HashSet.cs" />
    <Compile Include="Utils\DataStructures\ObservableDictionary.cs" />
    <Compile Include="Utils\DataStructures\ObservableList.cs" />
    <Compile Include="Utils\DataStructures\QuickDictionary.cs" />
    <Compile Include="Utils\DataStructures\QuickList.cs" />
    <Compile Include="Utils\DataStructures\QuickQueue.cs" />
    <Compile Include="Utils\DataStructures\QuickSet.cs" />
    <Compile Include="Utils\DataStructures\RawList.cs" />
    <Compile Include="Utils\DataStructures\RawValueList.cs" />
    <Compile Include="Utils\DataStructures\ReadOnlyDictionary.cs" />
    <Compile Include="Utils\DataStructures\ReadOnlyEnumerable.cs" />
    <Compile Include="Utils\DataStructures\ReadOnlyList.cs" />
    <Compile Include="Utils\DataStructures\TinyList.cs" />
    <Compile Include="Utils\DataStructures\TinyStructList.cs" />
    <Compile Include="Utils\GetProcAddress.cs" />
    <Compile Include="Graphics\GLFW\GLFW.cs" />
    <Compile Include="Graphics\GLFW\GLFW.Delegate.cs" />
    <Compile Include="Graphics\GLFW\GLFW.Enum.cs" />
    <Compile Include="Graphics\GLFW\GLFW.Func.cs" />
    <Compile Include="Graphics\GLFW\GLFW.Struct.cs" />
    <Compile Include="Graphics\OpenGL\GL.10.cs" />
    <Compile Include="Graphics\OpenGL\GL.11.cs" />
    <Compile Include="Graphics\OpenGL\GL.12.cs" />
    <Compile Include="Graphics\OpenGL\GL.13.cs" />
    <Compile Include="Graphics\OpenGL\GL.14.cs" />
    <Compile Include="Graphics\OpenGL\GL.15.cs" />
    <Compile Include="Graphics\OpenGL\GL.20.cs" />
    <Compile Include="Graphics\OpenGL\GL.21.cs" />
    <Compile Include="Graphics\OpenGL\GL.30.cs" />
    <Compile Include="Graphics\OpenGL\GL.31.cs" />
    <Compile Include="Graphics\OpenGL\GL.32.cs" />
    <Compile Include="Graphics\OpenGL\GL.33.cs" />
    <Compile Include="Graphics\OpenGL\GL.40.cs" />
    <Compile Include="Graphics\OpenGL\GL.41.cs" />
    <Compile Include="Graphics\OpenGL\GL.42.cs" />
    <Compile Include="Graphics\OpenGL\GL.43.cs" />
    <Compile Include="Graphics\OpenGL\GL.44.cs" />
    <Compile Include="Graphics\OpenGL\GL.45.cs" />
    <Compile Include="Graphics\OpenGL\GL.cs" />
    <Compile Include="Graphics\OpenGL\GL.Defines.cs" />
    <Compile Include="Graphics\OpenGL\GL.Enum.cs" />
    <Compile Include="Graphics\OpenGL\GL.Methods.cs" />
    <Compile Include="Graphics\OpenGL\PixelFormatAdapter.cs" />
    <Compile Include="Graphics\OpenGL\Structs\DrawArraysIndirectCommand.cs" />
    <Compile Include="Graphics\OpenGL\Structs\DrawElementsIndirectCommand.cs" />
    <Compile Include="Graphics\OpenGL\Structs\Float16.cs" />
    <Compile Include="Graphics\OpenGL\Structs\SingleUInt32Union.cs" />
    <Compile Include="Graphics\OpenGL\Structs\UFloat10.cs" />
    <Compile Include="Graphics\OpenGL\Structs\UFloat11.cs" />
    <Compile Include="Game\Shaders\DiffuseSpecularShaderProgram.cs" />
    <Compile Include="Game\Shaders\TexturedUIShaderProgram.cs" />
    <Compile Include="Shaders\Samples\Fragment Shaders\TexturedUIFragmentShader.cs" />
    <Compile Include="Shaders\Samples\Vertex Shaders\TexturedUIVertexShader.cs" />
    <Compile Include="Graphics\Mesh.cs" />
    <Compile Include="Shaders\Samples\Fragment Shaders\DiffuseSpecularFragmentShader.cs" />
    <Compile Include="Shaders\Samples\Vertex Shaders\DiffuseVertexShader.cs" />
    <Compile Include="Shaders\Samples\Fragment Shaders\DualDiffuseBlendFragmentShader.cs" />
    <Compile Include="Shaders\ShaderProgram.cs" />
    <Compile Include="Graphics\Vertex.cs" />
    <Compile Include="Inputs\Input.cs" />
    <Compile Include="Inputs\Joystick.cs" />
    <Compile Include="Inputs\Keyboard.cs" />
    <Compile Include="Inputs\Mouse.cs" />
    <Compile Include="Platform\Platform.cs" />
    <Compile Include="StructTypeConverter.cs" />
    <Compile Include="Game\Time.cs" />
    <Compile Include="Resources\ResourcesManager.cs" />
    <Compile Include="Utils\IniParser.cs" />
    <None Include="AlienEngine.pfx" />
    <None Include="app.config" />
    <Compile Include="Shaders\ASL\ASLException.cs" />
    <Compile Include="Shaders\ASL\ASLShader.Attributes.cs" />
    <Compile Include="Shaders\ASL\ASLShader.cs" />
    <Compile Include="Shaders\ASL\ASLShader.Functions.cs" />
    <Compile Include="Shaders\ASL\ASLShader.Matrices.cs" />
    <Compile Include="Shaders\ASL\ASLShader.Samplers.cs" />
    <Compile Include="Shaders\ASL\ASLShader.Vectors.cs" />
    <Compile Include="Shaders\ASL\ASLShaderAttributeHelper.cs" />
    <Compile Include="Shaders\ASL\ASLShaderCompiler.cs" />
    <Compile Include="Shaders\ASL\ASLShaderStruct.cs" />
    <Compile Include="Shaders\ASL\ASLShaderVariable.cs" />
    <Compile Include="Shaders\ASL\FragmentShader.cs" />
    <Compile Include="Shaders\ASL\FragmentShader.InputLayoutQualifiers.cs" />
    <Compile Include="Shaders\ASL\FragmentShader.LayoutAttribute.cs" />
    <Compile Include="Shaders\ASL\GeometryShader.cs" />
    <Compile Include="Shaders\ASL\GeometryShader.InputLayoutQualifiers.cs" />
    <Compile Include="Shaders\ASL\GeometryShader.LayoutAttribute.cs" />
    <Compile Include="Shaders\ASL\GeometryShader.OutputLayoutQualifiers.cs" />
    <Compile Include="Shaders\ASL\GLSL.cs" />
    <Compile Include="Shaders\ASL\GLSLVisitor.cs" />
    <Compile Include="Shaders\ASL\GLSLVisitor.NotImplemented.cs" />
    <Compile Include="Shaders\ASL\GLSLVisitorBase.Abstract.cs" />
    <Compile Include="Shaders\ASL\GLSLVisitorBase.cs" />
    <Compile Include="Shaders\ASL\GLSLVisitorBase.Illegal.cs" />
    <Compile Include="Shaders\ASL\GLSLVisitorBase.Unsupported.cs" />
    <Compile Include="Shaders\ASL\RenameLocals.cs" />
    <Compile Include="Shaders\ASL\RenderShader.cs" />
    <Compile Include="Shaders\ASL\RenderShader.UniformLayoutQualifiers.cs" />
    <Compile Include="Shaders\ASL\TessellationControlShader.cs" />
    <Compile Include="Shaders\ASL\TessellationEvaluationShader.cs" />
    <Compile Include="Shaders\ASL\VertexShader.cs" />
    <Compile Include="Shaders\ASL\VertexShader.LayoutAttribute.cs" />
    <Compile Include="ILoadFromString.cs" />
    <Compile Include="Math\DualQuaternion.cs" />
    <Compile Include="Math\MathHelper.cs" />
    <Compile Include="Math\Matrix2f.cs" />
    <Compile Include="Math\Matrix3f.cs" />
    <Compile Include="Math\Matrix4f.cs" />
    <Compile Include="Math\Point2d.cs" />
    <Compile Include="Math\Point2f.cs" />
    <Compile Include="Math\Point2i.cs" />
    <Compile Include="Math\Point3d.cs" />
    <Compile Include="Math\Point3f.cs" />
    <Compile Include="Math\Point3i.cs" />
    <Compile Include="Math\Quaternion.cs" />
    <Compile Include="Math\Rectangle.cs" />
    <Compile Include="Math\Sizef.cs" />
    <Compile Include="Math\Sizei.cs" />
    <Compile Include="Math\Vector2b.cs" />
    <Compile Include="Math\Vector2d.cs" />
    <Compile Include="Math\Vector2f.cs" />
    <Compile Include="Math\Vector2i.cs" />
    <Compile Include="Math\Vector2ui.cs" />
    <Compile Include="Math\Vector3b.cs" />
    <Compile Include="Math\Vector3d.cs" />
    <Compile Include="Math\Vector3f.cs" />
    <Compile Include="Math\Vector3i.cs" />
    <Compile Include="Math\Vector3ui.cs" />
    <Compile Include="Math\Vector4b.cs" />
    <Compile Include="Math\Vector4d.cs" />
    <Compile Include="Math\Vector4f.cs" />
    <Compile Include="Math\Vector4i.cs" />
    <Compile Include="Math\Vector4ui.cs" />
    <Compile Include="Math\VectorHelper.cs" />
    <Compile Include="Properties\AssemblyInfo.cs" />
    <None Include="packages.config" />
    <Compile Include="Inputs\MouseEventsArgs.cs" />
  </ItemGroup>
  <ItemGroup>
    <Service Include="{508349B6-6B84-4DF5-91F0-309BEEBAD82D}" />
  </ItemGroup>
  <ItemGroup>
    <Folder Include="Compute\OpenCL\" />
  </ItemGroup>
  <Import Project="$(MSBuildToolsPath)\Microsoft.CSharp.targets" />
  <Import Project="..\packages\AssimpNet.3.3.2\build\AssimpNet.targets" Condition="Exists('..\packages\AssimpNet.3.3.2\build\AssimpNet.targets')" />
  <Target Name="EnsureNuGetPackageBuildImports" BeforeTargets="PrepareForBuild">
    <PropertyGroup>
      <ErrorText>This project references NuGet package(s) that are missing on this computer. Use NuGet Package Restore to download them.  For more information, see http://go.microsoft.com/fwlink/?LinkID=322105. The missing file is {0}.</ErrorText>
    </PropertyGroup>
    <Error Condition="!Exists('..\packages\AssimpNet.3.3.2\build\AssimpNet.targets')" Text="$([System.String]::Format('$(ErrorText)', '..\packages\AssimpNet.3.3.2\build\AssimpNet.targets'))" />
    <Error Condition="!Exists('..\packages\SharpFont.Dependencies.2.6\build\SharpFont.Dependencies.props')" Text="$([System.String]::Format('$(ErrorText)', '..\packages\SharpFont.Dependencies.2.6\build\SharpFont.Dependencies.props'))" />
    <Error Condition="!Exists('..\packages\SharpFont.4.0.1\build\SharpFont.props')" Text="$([System.String]::Format('$(ErrorText)', '..\packages\SharpFont.4.0.1\build\SharpFont.props'))" />
  </Target>
  <!-- To modify your build process, add your task inside one of the targets below and uncomment it.
       Other similar extension points exist, see Microsoft.Common.targets.
  <Target Name="BeforeBuild">
  </Target>
  <Target Name="AfterBuild">
  </Target>
  -->
</Project><|MERGE_RESOLUTION|>--- conflicted
+++ resolved
@@ -702,11 +702,8 @@
     <Compile Include="Physics\Vehicle\WheelSlidingFriction.cs" />
     <Compile Include="Physics\Vehicle\WheelSuspension.cs" />
     <Compile Include="Shaders\Samples\Vertex Shaders\ColoredUIVertexShader.cs" />
-<<<<<<< HEAD
     <Compile Include="Shaders\Samples\Vertex Shaders\ShadowMapDepthVertexShader.cs" />
-=======
     <Compile Include="UI\ListBoxChangeEventArgs.cs" />
->>>>>>> 11e804d2
     <Compile Include="UI\Origin.cs" />
     <Compile Include="Rendering\Fonts\Character.cs" />
     <Compile Include="Rendering\Fonts\FontRendererConfiguration.cs" />
