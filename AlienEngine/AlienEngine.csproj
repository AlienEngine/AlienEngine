--- conflicted
+++ resolved
@@ -239,15 +239,9 @@
     <Compile Include="Game\Components\Rendering\MeshRenderer.cs" />
     <Compile Include="Game\Components\UI\Button.cs" />
     <Compile Include="Game\Components\UI\Checkbox.cs" />
-<<<<<<< HEAD
-    <Compile Include="Game\Components\UI\TextInput.cs" />
-    <Compile Include="Game\Components\UI\Text.cs" />
-    <Compile Include="Game\Components\UI\ListBox.cs" />
-=======
     <Compile Include="Game\Components\UI\Label2D.cs" />
     <Compile Include="Game\Shaders\DiffuseShaderProgram.cs" />
     <Compile Include="Game\Shaders\DiffuseSpecularEmissiveShaderProgram.cs" />
->>>>>>> 7abed304
     <Compile Include="Game\Shaders\FontShaderProgram.cs" />
     <Compile Include="Game\Shaders\ColoredUIShaderProgram.cs" />
     <Compile Include="Game\UIComponent.cs" />
@@ -672,8 +666,6 @@
     <Compile Include="Physics\Vehicle\WheelSlidingFriction.cs" />
     <Compile Include="Physics\Vehicle\WheelSuspension.cs" />
     <Compile Include="Shaders\Samples\Vertex Shaders\ColoredUIVertexShader.cs" />
-    <Compile Include="UI\TextChangeEventArgs.cs" />
-    <Compile Include="UI\ListBoxChangeEventArgs.cs" />
     <Compile Include="UI\Origin.cs" />
     <Compile Include="Rendering\Fonts\Character.cs" />
     <Compile Include="Rendering\Fonts\FontRendererConfiguration.cs" />
